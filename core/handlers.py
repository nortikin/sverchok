--- conflicted
+++ resolved
@@ -6,12 +6,7 @@
 from sverchok import old_nodes
 from sverchok import data_structure
 from sverchok.core import upgrade_nodes, undo_handler_node_count
-<<<<<<< HEAD
 from sverchok.core.update_system import set_first_run
-=======
-from sverchok.core.events import CurrentEvents, BlenderEventsTypes
-
->>>>>>> 476f26de
 from sverchok.ui import color_def, bgl_callback_nodeview, bgl_callback_3dview
 from sverchok.utils import app_handler_ops
 from sverchok.utils.logging import debug
@@ -59,11 +54,6 @@
 
 @persistent
 def sv_handler_undo_pre(scene):
-<<<<<<< HEAD
-    print('called undo pre')
-=======
-
->>>>>>> 476f26de
     from sverchok.core import undo_handler_node_count
 
     for ng in sverchok_trees():
