# -*- coding: utf-8 -*-
# ##### BEGIN GPL LICENSE BLOCK #####
#
#  This program is free software; you can redistribute it and/or
#  modify it under the terms of the GNU General Public License
#  as published by the Free Software Foundation; either version 2
#  of the License, or (at your option) any later version.
#
#  This program is distributed in the hope that it will be useful,
#  but WITHOUT ANY WARRANTY; without even the implied warranty of
#  MERCHANTABILITY or FITNESS FOR A PARTICULAR PURPOSE.  See the
#  GNU General Public License for more details.
#
#  You should have received a copy of the GNU General Public License
#  along with this program; if not, write to the Free Software Foundation,
#  Inc., 51 Franklin Street, Fifth Floor, Boston, MA 02110-1301, USA.
#
# ##### END GPL LICENSE BLOCK #####

import math

import bpy
from bpy.props import StringProperty, BoolProperty, FloatVectorProperty, IntProperty, FloatProperty
from bpy.types import NodeTree, NodeSocket

from sverchok.core.socket_conversions import (
        DefaultImplicitConversionPolicy,
        FieldImplicitConversionPolicy,
        is_vector_to_matrix
    )

from sverchok.core.socket_data import (
    SvGetSocketInfo, SvGetSocket, SvSetSocket, SvForgetSocket,
    SvNoDataError, sentinel)

from sverchok.data_structure import (
    updateNode,
    get_other_socket,
    socket_id,
    replace_socket)

from sverchok.utils.field.scalar import SvConstantScalarField
from sverchok.utils.field.vector import SvMatrixVectorField, SvConstantVectorField

socket_colors = {
    "SvStringsSocket": (0.6, 1.0, 0.6, 1.0),
    "SvVerticesSocket": (0.9, 0.6, 0.2, 1.0),
    "SvQuaternionSocket": (0.9, 0.4, 0.7, 1.0),
    "SvColorSocket": (0.9, 0.8, 0.0, 1.0),
    "SvMatrixSocket": (0.2, 0.8, 0.8, 1.0),
    "SvDummySocket": (0.8, 0.8, 0.8, 0.3),
    "SvSeparatorSocket": (0.0, 0.0, 0.0, 0.0),
    "SvObjectSocket": (0.69, 0.74, 0.73, 1.0),
    "SvTextSocket": (0.68, 0.85, 0.90, 1),
    "SvDictionarySocket": (1.0, 1.0, 1.0, 1.0),
<<<<<<< HEAD
    "SvSolidSocket": (0.0, 0.65, 0.3, 1.0)
=======
    "SvFilePathSocket": (0.9, 0.9, 0.3, 1.0),

>>>>>>> a545ecbf
}

def process_from_socket(self, context):
    """Update function of exposed properties in Sockets"""
    self.node.process_node(context)


class SvSocketCommon:
    """ Base class for all Sockets """
    use_prop: BoolProperty(default=False)

    use_expander: BoolProperty(default=True)
    use_quicklink: BoolProperty(default=True)
    expanded: BoolProperty(default=False)
    custom_draw: StringProperty(description="For name of method which will draw socket UI (optionally)")
    prop_name: StringProperty(default='', description="For displaying node property in socket UI")

    quicklink_func_name: StringProperty(default="", name="quicklink_func_name")

    def get_prop_name(self):
        if hasattr(self.node, 'missing_dependecy'):
            return []
        if self.node and hasattr(self.node, 'does_support_draft_mode') and self.node.does_support_draft_mode() and hasattr(self.node.id_data, 'sv_draft') and self.node.id_data.sv_draft:
            prop_name_draft = self.node.draft_properties_mapping.get(self.prop_name, None)
            if prop_name_draft:
                return prop_name_draft
            else:
                return self.prop_name
        else:
            return self.prop_name

    @property
    def other(self):
        return get_other_socket(self)

    def set_default(self, value):
        if self.get_prop_name():
            setattr(self.node, self.get_prop_name(), value)

    @property
    def socket_id(self):
        """Id of socket used by data_cache"""
        return str(hash(self.node.node_id + self.identifier))

    @property
    def index(self):
        """Index of socket"""
        node = self.node
        sockets = node.outputs if self.is_output else node.inputs
        for i, s in enumerate(sockets):
            if s == self:
                return i

    @property
    def hide_safe(self):
        return self.hide

    @hide_safe.setter
    def hide_safe(self, value):
        # handles both input and output.
        if self.is_linked and value:
            for link in self.links:
                self.id_data.sv_links.remove(self.id_data, link)
                self.id_data.links.remove(link)

        self.hide = value

    def sv_set(self, data):
        """Set output data"""
        SvSetSocket(self, data)

    def sv_forget(self):
        """Delete socket memory"""
        SvForgetSocket(self)

    def replace_socket(self, new_type, new_name=None):
        """Replace a socket with a socket of new_type and keep links,
        return the new socket, the old reference might be invalid"""
        return replace_socket(self, new_type, new_name)

    @property
    def extra_info(self):
        # print("getting base extra info")
        return ""

    def get_socket_info(self):
        """ Return Number of encapsulated data lists, or empty str  """
        try:
            return SvGetSocketInfo(self)
        except:
            return ''

    def draw_expander_template(self, context, layout, prop_origin, prop_name="prop"):

        if self.bl_idname == "SvStringsSocket":
            layout.prop(prop_origin, prop_name)
        else:
            if self.use_expander:
                split = layout.split(factor=.2, align=True)
                c1 = split.column(align=True)
                c2 = split.column(align=True)

                if self.expanded:
                    c1.prop(self, "expanded", icon='TRIA_UP', text='')
                    c1.label(text=self.name[0])
                    c2.prop(prop_origin, prop_name, text="", expand=True)
                else:
                    c1.prop(self, "expanded", icon='TRIA_DOWN', text="")
                    row = c2.row(align=True)
                    if self.bl_idname == "SvColorSocket":
                        row.prop(prop_origin, prop_name)
                    else:
                        row.template_component_menu(prop_origin, prop_name, name=self.name)

            else:
                layout.template_component_menu(prop_origin, prop_name, name=self.name)

    def infer_visible_location_of_socket(self, node):
        # currently only handles inputs.
        if self.is_output:
            return 0

        counter = 0
        for socket in node.inputs:
            if not socket.hide:
                if socket == self:
                    break
                counter += 1

        return counter

    def draw_quick_link(self, context, layout, node):

        if self.use_quicklink:
            if self.bl_idname == "SvMatrixSocket":
                new_node_idname = "SvMatrixInNodeMK4"
            elif self.bl_idname == "SvVerticesSocket":
                new_node_idname = "GenVectorsNode"
            else:
                return

            op = layout.operator('node.sv_quicklink_new_node_input', text="", icon="PLUGIN")
            op.socket_index = self.index
            op.origin = node.name
            op.new_node_idname = new_node_idname
            op.new_node_offsetx = -200 - 40 * self.index  ## this is not so useful, we should infer visible socket location
            op.new_node_offsety = -30 * self.index  ## this is not so useful, we should infer visible socket location

    def draw(self, context, layout, node, text):

        # just handle custom draw..be it input or output.
        # hasattr may be excessive here
        if hasattr(self, 'custom_draw') and self.custom_draw:
            # does the node have the draw function referred to by
            # the string stored in socket's custom_draw attribute
            if hasattr(node, self.custom_draw):
                getattr(node, self.custom_draw)(self, context, layout)
                return

        if self.bl_idname == 'SvStringsSocket':
            if node.bl_idname in {'SvScriptNodeLite', 'SvScriptNode'}:
                if not self.is_output and not self.is_linked and self.prop_type:
                    layout.prop(node, self.prop_type, index=self.prop_index, text=self.name)
                    return
            elif node.bl_idname in {'SvSNFunctor'} and not self.is_output:
                if not self.is_linked:
                    layout.prop(node, self.get_prop_name(), text=self.name)
                    return

        if self.is_linked:  # linked INPUT or OUTPUT
            t = text
            if not self.is_output:
                if self.get_prop_name():
                    prop = node.rna_type.properties.get(self.get_prop_name(), None)
                    t = prop.name if prop else text
            info_text = t + '. ' + SvGetSocketInfo(self)
            info_text += self.extra_info
            layout.label(text=info_text)

        elif self.is_output:  # unlinked OUTPUT
            layout.label(text=text)

        else:  # unlinked INPUT
            if self.get_prop_name():  # has property
                self.draw_expander_template(context, layout, prop_origin=node, prop_name=self.get_prop_name())

            elif self.use_prop:  # no property but use default prop
                self.draw_expander_template(context, layout, prop_origin=self)

            elif self.quicklink_func_name:
                try:
                    getattr(node, self.quicklink_func_name)(self, context, layout, node)
                except Exception as e:
                    self.draw_quick_link(context, layout, node)
                layout.label(text=text)

            else:  # no property and not use default prop
                self.draw_quick_link(context, layout, node)
                layout.label(text=text)

    def draw_color(self, context, node):
        return socket_colors[self.bl_idname]

    def needs_data_conversion(self):
        if not self.is_linked:
            return False
        return self.other.bl_idname != self.bl_idname

    def convert_data(self, source_data, implicit_conversions=None):
        if not self.needs_data_conversion():
            return source_data
        else:
            policy = self.node.get_implicit_conversions(self.name, implicit_conversions)
            self.node.debug(f"Trying to convert data for input socket {self.name} by {policy}")
            return policy.convert(self, source_data)


class SvSocketStandard(SvSocketCommon):
    def get_prop_data(self):
        return {"default_value" , default_value}

    def sv_get(self, default=sentinel, deepcopy=True, implicit_conversions=None):
        if self.is_linked and not self.is_output:
            return self.convert_data(SvGetSocket(self, deepcopy), implicit_conversions)
        else:
            return [[self.default_value]]

    def draw(self, context, layout, node, text):
        if self.is_linked:
            layout.label(text + '. ' + SvGetSocketInfo(self))
        elif self.is_output:
            layout.label(text)
        else:
            layout.prop(self, "default_value", text=text)

def filter_kinds(self, object):
    if self.object_kinds in {'ALL', ''}:
        return True

    if not self.object_kinds:
        return True
    kind = self.object_kinds
    if "," in kind:
        kinds = kind.split(',')
        if object.type in set(kinds):
            return True
    if object.type == kind:
        return True

class SvObjectSocket(NodeSocket, SvSocketCommon):
    bl_idname = "SvObjectSocket"
    bl_label = "Object Socket"

    """
    object_kinds could be any of these:
     [‘MESH’, ‘CURVE’, ‘SURFACE’, ‘META’, ‘FONT’, ‘VOLUME’, ‘ARMATURE’, ‘LATTICE’,
     ‘EMPTY’, ‘GPENCIL’, ‘CAMERA’, ‘LIGHT’, ‘SPEAKER’, ‘LIGHT_PROBE’, ‘EMPTY’

    for example
        socket.object_kinds = "MESH"
    or if you want various kinds
        socket.object_kinds = "MESH,CURVE"
    """
    object_kinds: StringProperty(default='ALL')
    object_ref: StringProperty(update=process_from_socket)
    object_ref_pointer: bpy.props.PointerProperty(
        name="Object Reference",
        poll=filter_kinds,  # seld.object_kinds can be "MESH" or "MESH,CURVE,.."
        type=bpy.types.Object, # what kind of objects are we showing
        update=process_from_socket)

    def draw(self, context, layout, node, text):
        if self.custom_draw:
            super().draw(context, layout, node, text)
        elif not self.is_output and not self.is_linked:
            layout.prop_search(self, 'object_ref_pointer', bpy.data, 'objects', text=self.name)
        elif self.is_linked:
            layout.label(text=text + '. ' + SvGetSocketInfo(self))
        else:
            layout.label(text=text)

    def sv_get(self, default=sentinel, deepcopy=True, implicit_conversions=None):
        if self.is_linked and not self.is_output:
            return self.convert_data(SvGetSocket(self, deepcopy), implicit_conversions)
        elif self.object_ref or self.object_ref_pointer:
            # this can be more granular and even attempt to set object_ref_points from object_ref, and then wipe object_ref
            obj_ref = self.node.get_bpy_data_from_name(self.object_ref or self.object_ref_pointer, bpy.data.objects)
            if not obj_ref:
                raise SvNoDataError(self)
            return [obj_ref]
        elif default is sentinel:
            raise SvNoDataError(self)
        else:
            return default

class SvTextSocket(NodeSocket, SvSocketCommon):
    bl_idname = "SvTextSocket"
    bl_label = "Text Socket"

    text: StringProperty(update=process_from_socket)

    def draw(self, context, layout, node, text):
        if self.is_linked and not self.is_output:
            layout.label(text=text)
        if not self.is_linked and not self.is_output:
            layout.prop(self, 'text')

    def draw_color(self, context, node):
        return (0.68,  0.85,  0.90, 1)

    def sv_get(self, default=sentinel, deepcopy=True, implicit_conversions=None):
        if self.is_linked and not self.is_output:
            return self.convert_data(SvGetSocket(self, deepcopy), implicit_conversions)
        elif self.text:
            return [self.text]
        elif default is sentinel:
            raise SvNoDataError(self)
        else:
            return default

class SvMatrixSocket(NodeSocket, SvSocketCommon):
    '''4x4 matrix Socket type'''

    bl_idname = "SvMatrixSocket"
    bl_label = "Matrix Socket"

    num_matrices: IntProperty(default=0)

    @property
    def extra_info(self):
        # print("getting matrix extra info")
        info = ""
        if is_vector_to_matrix(self):
            info = (" (" + str(self.num_matrices) + ")")

        return info

    def get_prop_data(self):
        return {}

    def sv_get(self, default=sentinel, deepcopy=True, implicit_conversions=None):
        self.num_matrices = 0
        if self.is_linked and not self.is_output:
            source_data = SvGetSocket(self, deepcopy = True if self.needs_data_conversion() else deepcopy)
            return self.convert_data(source_data, implicit_conversions)

        elif default is sentinel:
            raise SvNoDataError(self)
        else:
            return default


class SvVerticesSocket(NodeSocket, SvSocketCommon):
    '''For vertex data'''
    bl_idname = "SvVerticesSocket"
    bl_label ="Vertices Socket"

    prop: FloatVectorProperty(default=(0, 0, 0), size=3, update=process_from_socket)
    use_prop: BoolProperty(default=False)

    def get_prop_data(self):
        if self.get_prop_name():
            return {"prop_name": socket.get_prop_name()}
        elif self.use_prop:
            return {"use_prop": True,
                    "prop": self.prop[:]}
        else:
            return {}

    def sv_get(self, default=sentinel, deepcopy=True, implicit_conversions=None):
        if self.is_linked and not self.is_output:
            source_data = SvGetSocket(self, deepcopy = True if self.needs_data_conversion() else deepcopy)
            return self.convert_data(source_data, implicit_conversions)

        if self.get_prop_name():
            return [[getattr(self.node, self.get_prop_name())[:]]]
        elif self.use_prop:
            return [[self.prop[:]]]
        elif default is sentinel:
            raise SvNoDataError(self)
        else:
            return default


class SvQuaternionSocket(NodeSocket, SvSocketCommon):
    '''For quaternion data'''
    bl_idname = "SvQuaternionSocket"
    bl_label = "Quaternion Socket"

    prop: FloatVectorProperty(default=(1, 0, 0, 0), size=4, subtype='QUATERNION', update=process_from_socket)
    use_prop: BoolProperty(default=False)

    def get_prop_data(self):
        if self.get_prop_name():
            return {"prop_name": socket.get_prop_name()}
        elif self.use_prop:
            return {"use_prop": True,
                    "prop": self.prop[:]}
        else:
            return {}

    def sv_get(self, default=sentinel, deepcopy=True, implicit_conversions=None):
        if self.is_linked and not self.is_output:
            source_data = SvGetSocket(self, deepcopy = True if self.needs_data_conversion() else deepcopy)
            return self.convert_data(source_data, implicit_conversions)

        if self.get_prop_name():
            return [[getattr(self.node, self.get_prop_name())[:]]]
        elif self.use_prop:
            return [[self.prop[:]]]
        elif default is sentinel:
            raise SvNoDataError(self)
        else:
            return default


class SvColorSocket(NodeSocket, SvSocketCommon):
    '''For color data'''
    bl_idname = "SvColorSocket"
    bl_label = "Color Socket"

    prop: FloatVectorProperty(default=(0, 0, 0, 1), size=4, subtype='COLOR', min=0, max=1, update=process_from_socket)
    use_prop: BoolProperty(default=False)

    def get_prop_data(self):
        if self.get_prop_name():
            return {"prop_name": socket.get_prop_name()}
        elif self.use_prop:
            return {"use_prop": True,
                    "prop": self.prop[:]}
        else:
            return {}

    def sv_get(self, default=sentinel, deepcopy=True, implicit_conversions=None):
        if self.is_linked and not self.is_output:
            return self.convert_data(SvGetSocket(self, deepcopy), implicit_conversions)

        if self.get_prop_name():
            return [[getattr(self.node, self.get_prop_name())[:]]]
        elif self.use_prop:
            return [[self.prop[:]]]
        elif default is sentinel:
            raise SvNoDataError(self)
        else:
            return default


class SvDummySocket(NodeSocket, SvSocketCommon):
    '''Dummy Socket for sockets awaiting assignment of type'''
    bl_idname = "SvDummySocket"
    bl_label = "Dummys Socket"

    prop: FloatVectorProperty(default=(0, 0, 0), size=3, update=process_from_socket)
    use_prop: BoolProperty(default=False)

    def get_prop_data(self):
        return self.other.get_prop_data()

    def sv_get(self):
        if self.is_linked:
            return self.links[0].bl_idname

    def sv_type_conversion(self, new_self):
        self = new_self

class SvSeparatorSocket(NodeSocket, SvSocketCommon):
    ''' Separator Socket used to separate groups of sockets '''
    bl_idname = "SvSeparatorSocket"
    bl_label = "Separator Socket"

    def draw(self, context, layout, node, text):
        # layout.label("")
        layout.label(text="——————")

    def remove_links(self):
        # print("separator sockets removing links")
        for link in self.links:
            self.id_data.links.remove(link)


class SvStringsSocket(NodeSocket, SvSocketCommon):
    '''Generic, mostly numbers, socket type'''
    bl_idname = "SvStringsSocket"
    bl_label = "Strings Socket"

    prop_type: StringProperty(default='')
    prop_index: IntProperty()

    def get_prop_data(self):
        if self.get_prop_name():
            return {"prop_name": self.get_prop_name()}
        elif self.prop_type:
            return {"prop_type": self.prop_type,
                    "prop_index": self.prop_index}
        else:
            return {}

    def sv_get(self, default=sentinel, deepcopy=True, implicit_conversions=None):
        # debug("Node %s, socket %s, is_linked: %s, is_output: %s",
        #         self.node.name, self.name, self.is_linked, self.is_output)

        if self.is_linked and not self.is_output:
            return self.convert_data(SvGetSocket(self, deepcopy), implicit_conversions)
        elif self.get_prop_name():
            # to deal with subtype ANGLE, this solution should be considered temporary...
            _, prop_dict = getattr(self.node.rna_type, self.get_prop_name(), (None, {}))
            subtype = prop_dict.get("subtype", "")
            if subtype == "ANGLE":
                return [[math.degrees(getattr(self.node, self.get_prop_name()))]]
            return [[getattr(self.node, self.get_prop_name())]]
        elif self.prop_type:
            return [[getattr(self.node, self.prop_type)[self.prop_index]]]
        elif default is not sentinel:
            return default
        else:
            raise SvNoDataError(self)

class SvFilePathSocket(NodeSocket, SvSocketCommon):
    '''For file path data'''
    bl_idname = "SvFilePathSocket"
    bl_label = "File Path Socket"

    def sv_get(self, default=sentinel, deepcopy=True, implicit_conversions=None):
        if self.is_linked and not self.is_output:
            return self.convert_data(SvGetSocket(self, deepcopy), implicit_conversions)
        else:
            return [[self.default_value]]

class SvDictionarySocket(NodeSocket, SvSocketCommon):
    '''For dictionary data'''
    bl_idname = "SvDictionarySocket"
    bl_label = "Dictionary Socket"

    def get_prop_data(self):
        if self.get_prop_name():
            return {"prop_name": self.get_prop_name()}
        else:
            return {}

    def sv_get(self, default=sentinel, deepcopy=True, implicit_conversions=None):
        if self.is_linked and not self.is_output:
            source_data = SvGetSocket(self, deepcopy=True if self.needs_data_conversion() else deepcopy)
            return self.convert_data(source_data, implicit_conversions)

        if self.get_prop_name():
            return [[getattr(self.node, self.get_prop_name())[:]]]
        elif default is sentinel:
            raise SvNoDataError(self)
        else:
            return default


class SvChameleonSocket(NodeSocket, SvSocketCommon):
    '''Using as input socket with color of other connected socket'''
    bl_idname = "SvChameleonSocket"
    bl_label = "Chameleon Socket"

    dynamic_color: FloatVectorProperty(default=(0.0, 0.0, 0.0, 0.0), size=4,
                                       description="For storing color of other socket via catch_props method")
    dynamic_type: StringProperty(default='SvChameleonSocket',
                                 description="For storing type of other socket via catch_props method")

    def catch_props(self):
        # should be called during update event of a node for catching its property
        other = self.other
        if other:
            self.dynamic_color = socket_colors[other.bl_idname]
            self.dynamic_type = other.bl_idname
        else:
            self.dynamic_color = (0.0, 0.0, 0.0, 0.0)
            self.dynamic_type = self.bl_idname

    def get_prop_data(self):
        if self.get_prop_name():
            return {"prop_name": self.get_prop_name()}
        else:
            return {}

    def sv_get(self, default=sentinel, deepcopy=True):
        if self.is_linked and not self.is_output:
            return SvGetSocket(self, deepcopy=True if self.needs_data_conversion() else deepcopy)

        if self.get_prop_name():
            return [[getattr(self.node, self.get_prop_name())[:]]]
        elif default is sentinel:
            raise SvNoDataError(self)
        else:
            return default

    def draw_color(self, context, node):
        return self.dynamic_color

class SvSurfaceSocket(NodeSocket, SvSocketCommon):
    bl_idname = "SvSurfaceSocket"
    bl_label = "Surface Socket"

    def get_prop_data(self):
        return {}

    def draw_color(self, context, node):
        return (0.4, 0.2, 1.0, 1.0)

    def sv_get(self, default=sentinel, deepcopy=True, implicit_conversions=None):
        if self.is_linked and not self.is_output:
            source_data = SvGetSocket(self, deepcopy=True if self.needs_data_conversion() else deepcopy)
            return self.convert_data(source_data, implicit_conversions)

        if self.prop_name:
            return [[getattr(self.node, self.prop_name)[:]]]
        elif default is sentinel:
            raise SvNoDataError(self)
        else:
            return default

class SvCurveSocket(NodeSocket, SvSocketCommon):
    bl_idname = "SvCurveSocket"
    bl_label = "Curve Socket"

    def get_prop_data(self):
        return {}

    def draw_color(self, context, node):
        return (0.5, 0.6, 1.0, 1.0)

    def sv_get(self, default=sentinel, deepcopy=True, implicit_conversions=None):
        if self.is_linked and not self.is_output:
            source_data = SvGetSocket(self, deepcopy=True if self.needs_data_conversion() else deepcopy)
            return self.convert_data(source_data, implicit_conversions)

        if self.prop_name:
            return [[getattr(self.node, self.prop_name)[:]]]
        elif default is sentinel:
            raise SvNoDataError(self)
        else:
            return default

class SvScalarFieldSocket(NodeSocket, SvSocketCommon):
    bl_idname = "SvScalarFieldSocket"
    bl_label = "Scalar Field Socket"

    def get_prop_data(self):
        return {}

    def draw_color(self, context, node):
        return (0.9, 0.4, 0.1, 1.0)

    def sv_get(self, default=sentinel, deepcopy=True, implicit_conversions=None):
        if implicit_conversions is None:
            implicit_conversions = FieldImplicitConversionPolicy
        if self.is_linked and not self.is_output:
            source_data = SvGetSocket(self, deepcopy=True if self.needs_data_conversion() else deepcopy)
            return self.convert_data(source_data, implicit_conversions)

        if self.prop_name:
            return [[getattr(self.node, self.prop_name)[:]]]
        elif default is sentinel:
            raise SvNoDataError(self)
        else:
            return default

class SvVectorFieldSocket(NodeSocket, SvSocketCommon):
    bl_idname = "SvVectorFieldSocket"
    bl_label = "Vector Field Socket"

    def get_prop_data(self):
        return {}

    def draw_color(self, context, node):
        return (0.1, 0.1, 0.9, 1.0)

    def sv_get(self, default=sentinel, deepcopy=True, implicit_conversions=None):
        if implicit_conversions is None:
            implicit_conversions = FieldImplicitConversionPolicy
        if self.is_linked and not self.is_output:
            source_data = SvGetSocket(self, deepcopy=True if self.needs_data_conversion() else deepcopy)
            return self.convert_data(source_data, implicit_conversions)

        if self.prop_name:
            return [[getattr(self.node, self.prop_name)[:]]]
        elif default is sentinel:
            raise SvNoDataError(self)
        else:
            return default

class SvSolidSocket(NodeSocket, SvSocketCommon):
    bl_idname = "SvSolidSocket"
    bl_label = "Solid Socket"

    def get_prop_data(self):
        return {}

    def sv_get(self, default=sentinel, deepcopy=True, implicit_conversions=None):
        if self.is_linked and not self.is_output:
            source_data = SvGetSocket(self, deepcopy=True if self.needs_data_conversion() else deepcopy)
            return self.convert_data(source_data, implicit_conversions)

        if self.prop_name:
            return [[getattr(self.node, self.prop_name)[:]]]
        elif default is sentinel:
            raise SvNoDataError(self)
        else:
            return default
"""
type_map_to/from are used to get the bl_idname from a single letter

    sockets.type_map_to.get("v")
    >>> "SvVerticesSocket"

    sockets.type_map_from.get("SvVerticesSocket")
    >>> "v"

"""

type_map_to = {
    "v": SvVerticesSocket.bl_idname,
    "m": SvMatrixSocket.bl_idname,
    "s": SvStringsSocket.bl_idname,
    "ob": SvObjectSocket.bl_idname,
    "co": SvColorSocket.bl_idname,
    "d": SvDummySocket.bl_idname,
    "q": SvQuaternionSocket.bl_idname,
    "t": SvTextSocket.bl_idname,
    "f": SvFilePathSocket.bl_idname
}

type_map_from = {bl_idname: shortname for shortname, bl_idname in type_map_to.items()}



classes = [
    SvVerticesSocket, SvMatrixSocket, SvStringsSocket, SvFilePathSocket,
    SvColorSocket, SvQuaternionSocket, SvDummySocket, SvSeparatorSocket,
    SvTextSocket, SvObjectSocket, SvDictionarySocket, SvChameleonSocket,
    SvSurfaceSocket, SvCurveSocket, SvScalarFieldSocket, SvVectorFieldSocket,
    SvSolidSocket
]

register, unregister = bpy.utils.register_classes_factory(classes)<|MERGE_RESOLUTION|>--- conflicted
+++ resolved
@@ -53,12 +53,8 @@
     "SvObjectSocket": (0.69, 0.74, 0.73, 1.0),
     "SvTextSocket": (0.68, 0.85, 0.90, 1),
     "SvDictionarySocket": (1.0, 1.0, 1.0, 1.0),
-<<<<<<< HEAD
+    "SvFilePathSocket": (0.9, 0.9, 0.3, 1.0),
     "SvSolidSocket": (0.0, 0.65, 0.3, 1.0)
-=======
-    "SvFilePathSocket": (0.9, 0.9, 0.3, 1.0),
-
->>>>>>> a545ecbf
 }
 
 def process_from_socket(self, context):
