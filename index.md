> ### This file is parsed by menu.py
>
> The following strict rules apply to editing this file:
>
> - do not use tabs, anywhere
> - indent the Node's line using 4 spaces
> - if you aren't sure, follow the existing convention
>
> Failing to follow these points will break the node category parser.

## Generator
    SvLineNodeMK4
    SvSegmentGenerator
    SvPlaneNodeMk3
    SvNGonNode
    SvBoxNodeMk2
    SvCircleNode
    SvCylinderNodeMK2
    SphereNode
    SvIcosphereNode
    SvTorusNodeMK2
    SvSuzanneNode
    SvCricketNode
    ---
    BasicSplineNode
    SvQuadraticSplineNode
    svBasicArcNode
    RandomVectorNodeMK3
    ImageNode

## Generators Extended
    SvBoxRoundedNode
    SvBricksNode
    SvPolygonGridNode
    HilbertNode
    Hilbert3dNode
    HilbertImageNode
    SvImageComponentsNode
    SvWFCTextureNode
    SvTorusKnotNodeMK2
    SvRingNodeMK2
    SvEllipseNodeMK2
    SvSuperEllipsoidNode
    SvRegularSolid
    SvConicSectionNode
    SvTriangleNode
    SvPentagonTilerNode
    SvSpiralNodeMK2

## Curves @ Primitives
    SvExLineCurveNode
    SvExCircleNode
    SvEllipseCurveNode
    SvRoundedRectangleNode
    SvArc3ptCurveNode
    SvArcSedCurveNode
    SvExCatenaryCurveNode
    SvFreeCadHelixNode
    ---
    SvExPolylineNode
    SvExFilletPolylineNode
    SvKinkyCurveNode
    SvBiArcNode
    SvPolyArcNode

## Curves @ NURBS
    SvExNurbsCurveNode
    SvApproxNurbsCurveMk2Node
    SvExInterpolateNurbsCurveNode
    SvDeconstructCurveNode

## Curves @ Bezier
    SvBezierSplineNode
    SvExBezierCurveFitNode

## Curves
    @ Primitives
    SvExCurveFormulaNode
    SvExCubicSplineNode
    SvTangentsCurveNode
    SvExRbfCurveNode
    SvExCirclifyNode
    @ Bezier
    @ NURBS
    ---
    SvExMarchingSquaresNode
    SvExMSquaresOnSurfaceNode
    ---
    SvExApplyFieldToCurveNode
    SvExCastCurveNode
    SvProjectCurveSurfaceNode
    SvOffsetCurveMk2Node
    SvCurveOffsetOnSurfaceNode
    SvExIsoUvCurveNode
    SvExCurveOnSurfaceNode
    ---
    SvExCurveLerpCurveNode
    SvSortCurvesNode
    SvExConcatCurvesNode
    SvExBlendCurvesMk2Node
    SvExFlipCurveNode
    SvReparametrizeCurveNode
    SvExSurfaceBoundaryNode
    ---
    SvExNearestPointOnCurveNode
    SvExOrthoProjectCurveNode
    SvExCurveEndpointsNode
    SvExCurveSegmentNode
    SvExCurveRangeNode
    SvExtendCurveNode
    SvSplitCurveNode
    SvExCurveLengthNode
    SvExCurveFrameNode
    SvCurveFrameOnSurfNode
    SvExCurveCurvatureNode
    SvExCurveTorsionNode
    SvExCurveExtremesNode
    SvExCurveZeroTwistFrameNode
    SvExSlerpCurveFrameNode
    SvExCurveLengthParameterNode
    SvLengthRebuildCurveNode
    SvExCrossCurvePlaneNode
    SvExCrossCurveSurfaceNode
    ---
    SvAdaptivePlotCurveNode
    SvExEvalCurveNode

## Surfaces @ NURBS
    SvExNurbsSurfaceNode
    SvExApproxNurbsSurfaceNode
    SvExInterpolateNurbsSurfaceNode
    SvNurbsLoftNode
    SvNurbsSweepNode
    SvNurbsBirailNode
    SvDeconstructSurfaceNode
    ---
    SvExQuadsToNurbsNode

## Surfaces
    SvExPlaneSurfaceNode
    SvExSphereNode
    SvExSurfaceFormulaNode
    SvInterpolatingSurfaceNode
    SvExMinimalSurfaceNode
    SvExMinSurfaceFromCurveNode
    @ NURBS
    ---
    SvExRevolutionSurfaceNode
    SvExTaperSweepSurfaceNode
    SvExExtrudeCurveVectorNode
    SvExExtrudeCurveCurveSurfaceNode
    SvExExtrudeCurvePointNode
    SvPipeSurfaceNode
    SvExCurveLerpNode
    SvExSurfaceLerpNode
    SvCoonsPatchNode
    SvBlendSurfaceNode
    SvExApplyFieldToSurfaceNode
    ---
    SvExSurfaceDomainNode
    SvExSurfaceSubdomainNode
    SvFlipSurfaceNode
    SvSwapSurfaceNode
    SvReparametrizeSurfaceNode
    SvSurfaceNormalsNode
    SvSurfaceGaussCurvatureNode
    SvSurfaceCurvaturesNode
    SvExSurfaceExtremesNode
    SvExNearestPointOnSurfaceNode
    SvExOrthoProjectSurfaceNode
    SvExRaycastSurfaceNode
    ---
    SvExImplSurfaceRaycastNode
    SvExMarchingCubesNode
    ---
    SvExTessellateTrimSurfaceNode
    SvAdaptiveTessellateNode
    SvExEvalSurfaceNode

## Fields
    SvCoordScalarFieldNode
    SvExScalarFieldFormulaNode
    SvExVectorFieldFormulaNode
    SvExComposeVectorFieldNode
    SvExDecomposeVectorFieldNode
    SvExScalarFieldPointNode
    SvAttractorFieldNodeMk2
    SvRotationFieldNode
    SvExImageFieldNode
    SvMeshSurfaceFieldNode
    SvExMeshNormalFieldNode
    SvExVoronoiFieldNode
    SvExMinimalScalarFieldNode
    SvExMinimalVectorFieldNode
    SvExNoiseVectorFieldNode
    ---
    SvExScalarFieldMathNode
    SvExVectorFieldMathNode
    SvScalarFieldCurveMapNode
    SvExFieldDiffOpsNode
    SvScalarFieldCurvatureNode
    SvExMergeScalarFieldsNode
    ---
    SvExBendAlongCurveFieldNode
    SvExBendAlongSurfaceFieldNode
    ---
    SvExScalarFieldEvaluateNode
    SvExVectorFieldEvaluateNode
    SvExVectorFieldApplyNode
    ---
    SvExVectorFieldGraphNode
    SvExVectorFieldLinesNode
    SvExScalarFieldGraphNode

## Solids @ Make Face
    SvSolidPolygonFaceNode
    SvSolidWireFaceNode
    SvProjectTrimFaceNode

## Solids @ Analyze
    SvSolidValidateNode
    SvRefineSolidNode
    SvIsSolidClosedNode
    SvSolidCenterOfMassNode
    SvSolidFaceAreaNode
    SvSolidAreaNode
    SvSolidVolumeNode
    SvSolidBoundBoxNode

## Solids
    SvBoxSolidNode
    SvCylinderSolidNode
    SvConeSolidNode
    SvSphereSolidNode
    SvToursSolidNode
    @ Make Face
    SvSolidFaceExtrudeNode
    SvSolidFaceSolidifyNode
    SvSolidFaceRevolveNode
    SvSweepSolidFaceNode
    SvRuledSolidNode
    SvSolidFromFacesNode
    ---
    SvTransformSolidNode
    SvChamferSolidNode
    SvFilletSolidNode
    SvSolidBooleanNode
    SvSolidGeneralFuseNode
    SvMirrorSolidNode
    SvOffsetSolidNode
    SvSplitSolidNode
    SvHollowSolidNode
    ---
    SvIsInsideSolidNode
    SvSolidDistanceNode
    SvSliceSolidNode
    SvMeshToSolidNode
    SvSolidToMeshNodeMk2
    SvSolidVerticesNode
    SvSolidEdgesNode
    SvSolidFacesNode
    SvSelectSolidNode
    SvCompoundSolidNode
    @ Analyze
    SvSolidViewerNode

## Analyzers
    SvBBoxNodeMk3
    SvComponentAnalyzerNode
    SvDiameterNode
    SvVolumeNode
    SvAreaNode
    DistancePPNode
    SvDistancePointLineNode
    SvDistancePointPlaneNode
    SvDistancetLineLineNode
    SvPathLengthMk2Node
    SvOrigins
    SvGetNormalsNodeMk2
    SvIntersectLineSphereNode
    SvIntersectCircleCircleNode
    SvIntersectPlanePlaneNode
    SvKDTreeNodeMK2
    SvKDTreeEdgesNodeMK2
    SvKDTreePathNode
    SvNearestPointOnMeshNode
    SvBvhOverlapNodeNew
    SvMeshFilterNode
    SvEdgeAnglesNode
    SvPointInside
    SvProportionalEditNode
    SvWavePainterNode
    SvRaycasterLiteNode
    SvOBJInsolationNode
    SvDeformationNode
    SvLinkedVertsNode
    SvProjectPointToLine
    ---
    SvLinearApproxNode
    SvCircleApproxNode
    SvSphereApproxNode
    SvInscribedCircleNode
    SvSteinerEllipseNode
    ---
    SvMeshSelectNodeMk2
    SvSelectSimilarNode
    SvChessSelection

## Spatial
    SvHomogenousVectorField
    SvRandomPointsOnMesh
    SvPopulateSurfaceMk2Node
    SvPopulateSolidMk2Node
    SvFieldRandomProbeMk3Node
    ---
    DelaunayTriangulation2DNode
    SvDelaunay2DCdt
    SvDelaunay3dMk2Node
    ---
    Voronoi2DNode
    SvExVoronoi3DNode
    SvExVoronoiSphereNode
    SvVoronoiOnSurfaceNode
    SvVoronoiOnMeshNode
    SvVoronoiOnSolidNode
    ---
    SvLloyd2dNode
    SvLloyd3dNode
    SvLloydOnSphereNode
    SvLloydOnMeshNode
    SvLloydSolidNode
    SvLloydSolidFaceNode
    ---
    SvConvexHullNodeMK2
    SvConcaveHullNode

## Transforms
    SvMoveNodeMk3
    SvRotationNodeMk3
    SvScaleNodeMk3
    SvSymmetrizeNode
    SvMirrorNodeMk2
    MatrixApplyNode
    SvBarycentricTransformNode
    SvAlignMeshByMesh
    ---
    SvTransformSelectNode
    SvTransformMesh
    SvSimpleDeformNode
    SvBendAlongPathNode
    SvBendAlongSurfaceNode
    SvDisplaceNodeMk2
    SvNoiseDisplaceNode
    SvRandomizeVerticesNode
    SvCastNode
    SvFormulaDeformMK2Node

## Modifier Change
    SvDeleteLooseNode
    SvMergeByDistanceNode
    SvMeshCleanNode
    SvSeparateMeshNode
    SvSeparatePartsToIndexes
    SvEdgenetToPathsNode
    SvLimitedDissolve
    SvPlanarFacesNode
    SvSplitFacesNode
    SvMeshBeautify
    SvTriangulateNode
    SvMakeMonotone
    ---
    PolygonBoomNode
    SvEdgeBoomNode
    SvDissolveMeshElements
    SvPols2EdgsNodeMk2
    SvMeshJoinNodeMk2
    ---
    SvFillsHoleNode
    SvRecalcNormalsNode
    SvFlipNormalsNode
    ---
    SvExtrudeEdgesNodeMk2
    SvExtrudeSeparateNode
    SvExtrudeRegionNode
    SvPokeFacesNode
    SvVertMaskNode
    SvSplitEdgesMk3Node
    SvRigidOrigamiNode
    ---
    SvFollowActiveQuads
    SvFlatGeometryNode

## Modifier Make
    LineConnectNodeMK2
    ---
    SvSubdivideNodeMK2
    SvSubdivideToQuadsNode
    SvOffsetLineNode
    SvContourNode
    ---
    SvDualMeshNode
    SvDiamondMeshNode
    SvClipVertsNode
    ---
    SvBevelCurveNode
    SvAdaptiveEdgeNode
    SvAdaptivePolygonsNodeMk3
    SvDuplicateAlongEdgeNode
    SvFractalCurveNode
    SvFrameworkNode
    SvSolidifyNodeMk2
    SvWireframeNode
    SvPipeNode
    SvMatrixTubeNode

## List Masks
    MaskListNode
    SvMaskJoinNode
    SvMaskConvertNode
    SvMaskToIndexNode
    SvIndexToMaskNode
    SvCalcMaskNode

## List Mutators
    SvListModifierNode
    SvUniqueItemsNode
    SvFixEmptyObjectsNode
    SvDatetimeStrings
    SvVDAttrsNodeMk2
    SvPolygonSortNode
    SvFindClosestValue
    SvMultiCacheNode

## List Main
    ListJoinNode
    SvConstantListNode
    ZipNode
    ListLevelsNode
    ListLengthNode
    ListSumNodeMK2
    ListMatchNode
    ListFuncNode
    SvListDecomposeNode
    SvListStatisticsNode
    SvIndexListNode

## List Struct
    ShiftNodeMK2
    ListRepeaterNode
    ListSliceNode
    SvListSplitNode
    ListFLNode
    SvListItemNode
    SvListItemInsertNode
    ListReverseNode
    ListShuffleNode
    SvListSortNode
    ListFlipNode
    SvListLevelsNode

## Dictionary
    SvDictionaryIn
    SvDictionaryOut

## CAD
    SvBevelNode
    SvIntersectEdgesNodeMK2
    SvOffsetNode
    SvInsetSpecialMk2
    SvInsetFaces
    SvLatheNode
    SvSmoothNode
    SvRelaxMeshNode
    SvSmoothLines
    ---
    CrossSectionNode
    SvBisectNode
    SvCutObjBySurfaceNode
    SvEdgesToFaces2D
    SvMergeMesh2D
    SvMergeMesh2DLite
    SvCropMesh2D
    SvWafelNode

## Number
    SvNumberNode
    SvScalarMathNodeMK4
    SvGenNumberRange
    SvListInputNode
    SvRndNumGen
    RandomNode
    Float2IntNode
    ---
    SvMapRangeNode
    SvEasingNode
    SvCurveMapperNode
    SvMixNumbersNode
    SvMixInputsNode
    ---
    SvGenFibonacci
    SvGenExponential
    SvOscillatorNode
    SvSmoothNumbersNode

## Vector
    GenVectorsNode
    VectorsOutNode
    SvAxisInputNodeMK2
    SvVectorMathNodeMK3
    VertsDelDoublesNode
    SvVectorRewire
    ---
    SvVertSortNode
    SvQuadGridSortVertsNode
    VectorDropNode
    VectorPolarInNode
    VectorPolarOutNode
    SvAttractorNode
    ---
    SvVectorLerp
    SvInterpolationStripesNode
    SvInterpolationNodeMK3
    SvInterpolationNodeMK2
    ---
    SvNoiseNodeMK3
    SvTurbulenceNode
    SvLacunarityNode
    SvVectorFractal

## Matrix
    SvMatrixInNodeMK4
    SvMatrixOutNodeMK2
    SvMatrixApplyJoinNode
    SvIterateNode
    MatrixDeformNode
    SvMatrixValueIn
    SvMatrixEulerNode
    MatrixShearNode
    SvMatrixNormalNode
    SvMatrixTrackToNode
    SvMatrixMathNode
    MatrixInterpolationNode

## Quaternion
    SvQuaternionInNodeMK2
    SvQuaternionOutNodeMK2
    SvQuaternionMathNode
    SvRotationDifference

## Color
    SvColorInputNode
    SvColorsInNodeMK1
    SvColorsOutNodeMK1
    SvColorMixNode
    SvFormulaColorNode
    SvColorRampNode
    ---
    SvTextureEvaluateNodeMk2

## Logic
    SvLogicNode
    SvSwitchNodeMK2
    SvInputSwitchNodeMOD
    SvNeuroElman1LNode
    SvCustomSwitcher
    SvRangeSwitchNode
    ---
    SvLoopInNode
    SvLoopOutNode
    ---
    SvEvolverNode
    SvGenesHolderNode

## Viz
    Sv3DviewPropsNode
    ---
    SvViewerDrawMk4
    SvMatrixViewer28
    SvIDXViewer28
    SvViewer2D
    ---
    SvMeshViewer
    SvCurveViewerNodeV28
    SvPolylineViewerNode
    SvTypeViewerNodeV28
    SvSkinViewerNodeV28
    SvMetaballOutNode
    SvNurbsCurveOutNode
    SvNurbsSurfaceOutNode
    ---
    SvInstancerNodeMK3
    SvDupliInstancesMK5
    ---
    SvLightViewerNode
    ---
    SvGreasePencilStrokes
    SvEmptyOutNode
    ---
    SvTextureViewerNode
    SvTextureViewerNodeLite
    SvWaveformViewer
    SvConsoleNode

## Text
    ViewerNodeTextMK3
    SvDataShapeNode
    SvStethoscopeNodeMK2
    SvDebugPrintNode
    ---
    SvTextInNodeMK2
    SvTextOutNodeMK2
    ---
    NoteNode
    SvGTextNode
    ---
    SvStringsToolsNode

## BPY Data
    SvGetPropNode
    SvSetPropNode
    SvObjRemoteNodeMK2
    SvNodeRemoteNodeMK2
    SvGetAssetPropertiesMK2
    SvSetDataObjectNodeMK2
    SvSortObjsNode
    SvFilterObjsNode
<<<<<<< HEAD
=======
    SvSetMeshAttributeNode
    SvObjectToMeshNodeMK2
>>>>>>> 31b83384
    SvPointOnMeshNodeMK2
    SvOBJRayCastNodeMK2
    SvSCNRayCastNodeMK2
    SvSetLoopNormalsNode
    SvSetCollection

## Scene
    SvGetObjectsData
    SvObjInLite
    SvCurveInputNode
    SvFCurveInNodeMK1
    SvCollectionPicker
    SvBezierInNode
    SvExNurbsInNode
    ---
    SvSelectionGrabberLite
    SvObjEdit
    ---
    SvFrameInfoNodeMK2
    SvTimerNode

## Objects
    SvVertexGroupNodeMK2
    SvVertexColorNodeMK3
    SvAssignMaterialListNode
    SvMaterialIndexNode
    SvSetCustomUVMap

## Exchange
    SvExNurbsToJsonNode
    SvExJsonToNurbsNode
    SvImportSolidNode
    SvExportSolidNode
    SvReceiveFromSorcarNode
    SvExportGcodeNode

## Script
    SvFormulaNodeMk5
    SvFormulaInterpolateNode
    SvExecNodeMod
    SvScriptNodeLite
    SvProfileNodeMK3
    SvMeshEvalNode
    SvGenerativeArtNode
    SvTopologySimple

## Network
    UdpClientNode
    SvFilePathNode

## Layout
    WifiInNode
    WifiOutNode
    NodeReroute
    ConverterNode

## Pulga Physics
    SvPulgaPhysicsSolverNode
    SvPulgaVectorForceNode
    SvPulgaSpringsForceNode
    SvPulgaDragForceNode
    SvPulgaPinForceNode
    SvPulgaTimedForceNode
    SvPulgaCollisionForceNode
    SvPulgaAttractionForceNode
    SvPulgaAlignForceNode
    SvPulgaFitForceNode
    SvPulgaObstacleForceNode
    SvPulgaRandomForceNode
    SvPulgaBoundingBoxForceNode
    SvPulgaInflateForceNode
    SvPulgaAttractorsForceNodeMk2
    SvPulgaAngleForceNode
    SvPulgaVortexForceNode
    SvPulgaPhysicsNode

## SVG
    SvSvgDocumentNode
    SvSvgCircleNode
    SvSvgPathNodeMk2
    SvSvgMeshNode
    SvSvgTextNode
    SvSvgDimensionNode
    SvSvgGroupNode
    SvSvgFillStrokeNodeMk2
    SvSvgPatternNode

## Beta Nodes
    SvFormulaShapeNode
    SvHeavyTriangulateNode
    SvMeshUVColorNode
    SvUVPointonMeshNode
    SvSampleUVColorNode
    SvSubdivideLiteNode
    SvExtrudeSeparateLiteNode
    SvUnsubdivideNode
    SvLimitedDissolveMK2
    SvArmaturePropsNode
    SvLatticePropsNode
    ---
    SvSculptMaskNode
    SvSelectMeshVerts
    SvSetCustomMeshNormals
    ---
    SvCombinatoricsNode

## Alpha Nodes
    SvBManalyzinNode
    SvBMObjinputNode
    SvBMoutputNode
    SvBMtoElementNode
    SvBMOpsNodeMK2
    ---
    SvCSGBooleanNodeMK2
    SvNumpyArrayNode
    SvSNFunctorB
    SvParticlesMK2Node
    SvJoinTrianglesNode
    SvListSliceLiteNode
    SvCacheNode
    SvUVtextureNode
    SvSeparateMeshNodeMK2
    SvMultiExtrudeAlt
    SvPlanarEdgenetToPolygons
    SvSweepModulator
    ---
    SvGetPropNodeMK2
    SvSetPropNodeMK2<|MERGE_RESOLUTION|>--- conflicted
+++ resolved
@@ -624,11 +624,7 @@
     SvSetDataObjectNodeMK2
     SvSortObjsNode
     SvFilterObjsNode
-<<<<<<< HEAD
-=======
     SvSetMeshAttributeNode
-    SvObjectToMeshNodeMK2
->>>>>>> 31b83384
     SvPointOnMeshNodeMK2
     SvOBJRayCastNodeMK2
     SvSCNRayCastNodeMK2
