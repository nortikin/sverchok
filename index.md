--- conflicted
+++ resolved
@@ -35,11 +35,8 @@
     SvImageComponentsNode
     SvScriptNode
     SvTorusKnotNode
-<<<<<<< HEAD
     SvHexaGridNode
-=======
     SvRingNode
->>>>>>> e30bfaf9
 
 ## Analyzers
     SvBBoxNode
