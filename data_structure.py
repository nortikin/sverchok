# ##### BEGIN GPL LICENSE BLOCK #####
#
#  This program is free software; you can redistribute it and/or
#  modify it under the terms of the GNU General Public License
#  as published by the Free Software Foundation; either version 2
#  of the License, or (at your option) any later version.
#
#  This program is distributed in the hope that it will be useful,
#  but WITHOUT ANY WARRANTY; without even the implied warranty of
#  MERCHANTABILITY or FITNESS FOR A PARTICULAR PURPOSE.  See the
#  GNU General Public License for more details.
#
#  You should have received a copy of the GNU General Public License
#  along with this program; if not, write to the Free Software Foundation,
#  Inc., 51 Franklin Street, Fifth Floor, Boston, MA 02110-1301, USA.
#
# ##### END GPL LICENSE BLOCK #####

from contextlib import contextmanager
from math import radians, ceil
import itertools
import ast
import copy
from itertools import zip_longest
import bpy
from mathutils import Vector, Matrix
from numpy import (
    array as np_array,
    newaxis as np_newaxis,
    ndarray,
    repeat as np_repeat,
    concatenate as np_concatenate,
    tile as np_tile,
    float64,
    int32)
from sverchok.utils.logging import info

DEBUG_MODE = False
HEAT_MAP = False
RELOAD_EVENT = False

# this is set correctly later.
SVERCHOK_NAME = "sverchok"

cache_viewer_baker = {}

sentinel = object()



#####################################################
################### cache magic #####################
#####################################################

#handle for object in node and neuro node
temp_handle = {}

def handle_delete(handle):
    if handle in temp_handle:
        del temp_handle[handle]

def handle_read(handle):
    if not (handle in temp_handle):
        return (False, [])
    return (True, temp_handle[handle]['prop'])

def handle_write(handle, prop):
    handle_delete(handle)

    temp_handle[handle] = {"prop" : prop}

def handle_check(handle, prop):
    if handle in handle_check and \
            prop == handle_check[handle]['prop']:
        return True
    return False


#####################################################
################ list matching magic ################
#####################################################


def repeat_last(lst):
    """
    creates an infinite iterator the first each element in lst
    and then keep repeating the last element,
    use with terminating input
    """
    i = -1
    while lst:
        i += 1
        if len(lst) > i:
            yield lst[i]
        else:
            yield lst[-1]


def match_long_repeat(lsts):
    """return matched list, using the last value to fill lists as needed
    longest list matching [[1,2,3,4,5], [10,11]] -> [[1,2,3,4,5], [10,11,11,11,11]]
    """
    max_l = 0
    tmp = []
    for l in lsts:
        max_l = max(max_l, len(l))
    for l in lsts:
        if len(l) == max_l:
            tmp.append(l)
        else:
            tmp.append(repeat_last(l))
    return list(map(list, zip(*zip(*tmp))))

def zip_long_repeat(*lists):
    objects = match_long_repeat(lists)
    return zip(*objects)

def match_long_cycle(lsts):
    """return matched list, cycling the shorter lists
    longest list matching, cycle [[1,2,3,4,5] ,[10,11]] -> [[1,2,3,4,5] ,[10,11,10,11,10]]
    """
    max_l = 0
    tmp = []
    for l in lsts:
        max_l = max(max_l, len(l))
    for l in lsts:
        if len(l) == max_l:
            tmp.append(l)
        else:
            tmp.append(itertools.cycle(l))
    return list(map(list, zip(*zip(*tmp))))


# when you intent to use lenght of first list to control WHILE loop duration
# and you do not want to change the length of the first list, but you want the second list
# lenght to by not less than the length of the first
def second_as_first_cycle(F, S):
    if len(F) > len(S):
        return list(map(list, zip(*zip(*[F, itertools.cycle(S)]))))[1]
    else:
        return S

def match_cross(lsts):
    """ return cross matched lists
    [[1,2], [5,6,7]] -> [[1,1,1,2,2,2], [5,6,7,5,6,7]]
    """
    return list(map(list, zip(*itertools.product(*lsts))))


def match_cross2(lsts):
    """ return cross matched lists
    [[1,2], [5,6,7]] ->[[1, 2, 1, 2, 1, 2], [5, 5, 6, 6, 7, 7]]
    """
    return list(reversed(list(map(list, zip(*itertools.product(*reversed(lsts)))))))


# Shortest list decides output length [[1,2,3,4,5], [10,11]] -> [[1,2], [10, 11]]
def match_short(lsts):
    """return lists of equal length using the Shortest list to decides length
    Shortest list decides output length [[1,2,3,4,5], [10,11]] -> [[1,2], [10, 11]]
    """
    return list(map(list, zip(*zip(*lsts))))


def fullList(l, count):
    """extends list l so len is at least count if needed with the
    last element of l"""
    n = len(l)
    if n == count:
        return
    d = count - n
    if d > 0:
        l.extend([l[-1] for a in range(d)])
    return

def fullList_np(l, count):
    """extends list l so len is at least count if needed with the
    last element of l"""
    n = len(l)
    if n == count:
        return
    d = count - n
    if d > 0:
        try:
            l.extend([l[-1] for a in range(d)])
        except:
            l = numpy_full_list(l, n)
    else:
        l = l[:count]


def fullList_deep_copy(l, count):
    """the same that full list function but
    it have correct work with objects such as lists."""
    d = count - len(l)
    if d > 0:
        l.extend([copy.deepcopy(l[-1]) for _ in range(d)])
    return

def cycle_for_length(lst, count):
    result = []
    n = len(lst)
    for i in range(count):
        result.append(lst[i % n])
    return result

def repeat_last_for_length(lst, count):
    """
    Repeat last item of the list enough times
    for result's length to be equal to `count`.

    repeat_last_for_length(None, n) = None
    repeat_last_for_length([], n) = []
    repeat_last_for_length([1,2], 4) = [1, 2, 2, 2]
    """
    if not lst or len(lst) >= count:
        return lst
    n = len(lst)
    x = lst[-1]
    result = lst[:]
    for i in range(count - n):
        result.append(x)
    return result

def sv_zip(*iterables):
    """zip('ABCD', 'xy') --> Ax By
    like standard zip but list instead of tuple
    """
    iterators = [iter(it) for it in iterables]
    sentinel = object() # use internal sentinel
    while iterators:
        result = []
        for it in iterators:
            elem = next(it, sentinel)
            if elem is sentinel:
                return
            result.append(elem)
        yield result


list_match_modes = [
    ("SHORT",  "Match Short",  "Match shortest List",    1),
    ("CYCLE",  "Cycle",  "Match longest List by cycling",     2),
    ("REPEAT", "Repeat Last", "Match longest List by repeating last item",     3),
    ("XREF",   "X-Ref",  "Cross reference (fast cycle of long)",  4),
    ("XREF2",  "X-Ref 2", "Cross reference (fast cycle of short)",  5),
    ]

list_match_func = {
    "SHORT":  match_short,
    "CYCLE":  match_long_cycle,
    "REPEAT": match_long_repeat,
    "XREF":   match_cross,
    "XREF2":  match_cross2
    }
numpy_list_match_modes =  list_match_modes[:3]
# numpy_list_match_modes = [
#     ("SHORT",  "Match Short",  "Match shortest List",    1),
#     ("CYCLE",  "Cycle",  "Match longest List by cycling",     2),
#     ("REPEAT", "Repeat Last", "Match longest List by repeating last item",     3),
#     ]

def numpy_full_list(array, desired_length):
    '''retuns array with desired length by repeating last item'''
    if not isinstance(array, ndarray):
        array = np_array(array)

    length_diff = desired_length - array.shape[0]

    if length_diff > 0:
        new_part = np_repeat(array[np_newaxis, -1], length_diff, axis=0)
        return np_concatenate((array, new_part))[:desired_length]
    return array[:desired_length]

def numpy_full_list_cycle(array, desired_length):
    '''retuns array with desired length by cycling'''

    length_diff = desired_length - array.shape[0]
    if length_diff > 0:
        if length_diff < array.shape[0]:

            return np_concatenate((array, array[:length_diff]))

        new_part = np_repeat(array, ceil(length_diff / array.shape[0]), axis=0)
        if len(array.shape) > 1:
            shape = (ceil(length_diff / array.shape[0]), 1)
        else:
            shape = ceil(length_diff / array.shape[0])
        new_part = np_tile(array, shape)
        return np_concatenate((array, new_part[:length_diff]))

    return array[:desired_length]

numpy_full_list_func = {
    "SHORT":  lambda x,l: x[:l],
    "CYCLE":  numpy_full_list_cycle,
    "REPEAT": numpy_full_list,
    }

def numpy_match_long_repeat(list_of_arrays):
    '''match numpy arrays length by repeating last one'''
    out = []
    maxl = 0
    for array in list_of_arrays:
        maxl = max(maxl, array.shape[0])
    for array in list_of_arrays:
        length_diff = maxl - array.shape[0]
        if length_diff > 0:
            new_part = np_repeat(array[np_newaxis, -1], length_diff, axis=0)
            array = np_concatenate((array, new_part))
        out.append(array)
    return out

def numpy_match_long_cycle(list_of_arrays):
    '''match numpy arrays length by cycling over the array'''
    out = []
    maxl = 0
    for array in list_of_arrays:
        maxl = max(maxl, array.shape[0])
    for array in list_of_arrays:
        length_diff = maxl - array.shape[0]
        if length_diff > 0:
            if length_diff < array.shape[0]:

                array = np_concatenate((array, array[:length_diff]))
            else:
                new_part = np_repeat(array, ceil(length_diff / array.shape[0]), axis=0)
                if len(array.shape) > 1:
                    shape = (ceil(length_diff / array.shape[0]), 1)
                else:
                    shape = ceil(length_diff / array.shape[0])
                new_part = np_tile(array, shape)
                array = np_concatenate((array, new_part[:length_diff]))
        out.append(array)
    return out

def numpy_match_short(list_of_arrays):
    '''match numpy arrays length by cutting the longer arrays'''
    out = []
    minl = list_of_arrays[0].shape[0]
    for array in list_of_arrays:
        minl = min(minl, array.shape[0])
    for array in list_of_arrays:
        length_diff = array.shape[0] - minl
        if length_diff > 0:
            array = array[:minl]
        out.append(array)
    return out

numpy_list_match_func = {
    "SHORT":  numpy_match_short,
    "CYCLE":  numpy_match_long_cycle,
    "REPEAT": numpy_match_long_repeat,
    }

def make_repeaters(lists):
    chain = itertools.chain
    repeat = itertools.repeat
    out =[]
    for l in lists:
        out.append(chain(l, repeat(l[-1])))

    return out

def make_cyclers(lists):

    cycle = itertools.cycle
    out =[]
    for l in lists:
        out.append(cycle(l))
    return out

iter_list_match_func = {
    "SHORT":  lambda x: x,
    "CYCLE":  make_cyclers,
    "REPEAT": make_repeaters,
    }
#####################################################
################# list levels magic #################
#####################################################

# working with nesting levels
# define data floor
# NOTE, these function cannot possibly work in all scenarios, use with care

def dataCorrect(data, nominal_dept=2):
    """data from nasting to standart: TO container( objects( lists( floats, ), ), )
    """
    dept = levelsOflist(data)
    output = []
    if not dept: # for empty lists
        return []
    if dept < 2:
        return data #[dept, data]
    else:
        output = dataStandart(data, dept, nominal_dept)
        return output

def dataCorrect_np(data, nominal_dept=2):
    """data from nasting to standart: TO container( objects( lists( floats, ), ), )
    """
    dept = levels_of_list_or_np(data)
    output = []
    if not dept: # for empty lists
        return []
    if dept < 2:
        return data #[dept, data]
    else:
        output = dataStandart(data, dept, nominal_dept)
        return output

def dataSpoil(data, dept):
    """from standart data to initial levels: to nested lists
     container( objects( lists( nested_lists( floats, ), ), ), ) это невозможно!
    """
    __doc__ = 'preparing and making spoil'

    def Spoil(dat, dep):
        __doc__ = 'making spoil'
        out = []
        if dep:
            for d in dat:
                out.append([Spoil(d, dep-1)])
        else:
            out = dat
        return out
    lol = levelsOflist(data)
    if dept > lol:
        out = Spoil(data, dept-lol)
    else:
        out = data
    return out


def dataStandart(data, dept, nominal_dept):
    """data from nasting to standart: TO container( objects( lists( floats, ), ), )"""
    deptl = dept - 1
    output = []
    for object in data:
        if deptl >= nominal_dept:
            output.extend(dataStandart(object, deptl, nominal_dept))
        else:
            output.append(data)
            return output
    return output


def levelsOflist(lst):
    """calc list nesting only in countainment level integer"""
    level = 1
    for n in lst:
        if n and isinstance(n, (list, tuple)):
            level += levelsOflist(n)
        return level
    return 0

def levels_of_list_or_np(lst):
    """calc list nesting only in countainment level integer"""
    level = 1
    for n in lst:
        if isinstance(n, (list, tuple)):
            level += levels_of_list_or_np(n)
        elif isinstance(n, (ndarray)):
            level += len(n.shape)

        return level
    return 0

def get_data_nesting_level(data, data_types=(float, int, float64, int32, str)):
    """
    data: number, or list of numbers, or list of lists, etc.
    data_types: list or tuple of types.

    Detect nesting level of actual data.
    "Actual" data is detected by belonging to one of data_types.
    This method searches only for first instance of "actual data",
    so it does not support cases when different elements of source
    list have different nesting.
    Returns integer.
    Raises an exception if at some point it encounters element
    which is not a tuple, list, or one of data_types.

    get_data_nesting_level(1) == 0
    get_data_nesting_level([]) == 1
    get_data_nesting_level([1]) == 1
    get_data_nesting_level([[(1,2,3)]]) == 3
    """

    def helper(data, recursion_depth):
        """ Needed only for better error reporting. """
        if isinstance(data, data_types):
            return 0
        elif isinstance(data, (list, tuple, ndarray)):
            if len(data) == 0:
                return 1
            else:
                return helper(data[0], recursion_depth+1) + 1
        elif data is None:
            raise TypeError("get_data_nesting_level: encountered None at nesting level {}".format(recursion_depth))
        else:
            raise TypeError("get_data_nesting_level: unexpected type `{}' of element `{}' at nesting level {}".format(type(data), data, recursion_depth))

    return helper(data, 0)

def ensure_nesting_level(data, target_level, data_types=(float, int, int32, float64, str)):
    """
    data: number, or list of numbers, or list of lists, etc.
    target_level: data nesting level required for further processing.
    data_types: list or tuple of types.

    Wraps data in so many [] as required to achieve target nesting level.
    Raises an exception, if data already has too high nesting level.

    ensure_nesting_level(17, 0) == 17
    ensure_nesting_level(17, 1) == [17]
    ensure_nesting_level([17], 1) == [17]
    ensure_nesting_level([17], 2) == [[17]]
    ensure_nesting_level([(1,2,3)], 3) == [[(1,2,3)]]
    ensure_nesting_level([[[17]]], 1) => exception
    """

    current_level = get_data_nesting_level(data, data_types)
    if current_level > target_level:
        raise TypeError("ensure_nesting_level: input data already has nesting level of {}. Required level was {}.".format(current_level, target_level))
    result = data
    for i in range(target_level - current_level):
        result = [result]
    return result

def transpose_list(lst):
    """
    Transpose a list of lists.

    transpose_list([[1,2], [3,4]]) == [[1,3], [2, 4]]
    """
    return list(map(list, zip(*lst)))

# from python 3.5 docs https://docs.python.org/3.5/library/itertools.html recipes
def split_by_count(iterable, n, fillvalue=None):
    "Collect data into fixed-length chunks or blocks"
    # grouper('ABCDEFG', 3, 'x') --> ABC DEF Gxx"
    args = [iter(iterable)] * n
    return list(map(list, zip_longest(*args, fillvalue=fillvalue)))

def describe_data_shape(data):
    """
    Describe shape of data in human-readable form.
    Returns string.
    Can be used for debugging or for displaying information to user.
    Note: this method inspects only first element of each list/tuple,
    expecting they are all homogenous (that is usually true in Sverchok).

    describe_data_shape(None) == 'Level 0: NoneType'
    describe_data_shape(1) == 'Level 0: int'
    describe_data_shape([]) == 'Level 1: list [0]'
    describe_data_shape([1]) == 'Level 1: list [1] of int'
    describe_data_shape([[(1,2,3)]]) == 'Level 3: list [1] of list [1] of tuple [3] of int'
    """
    def helper(data):
        if not isinstance(data, (list, tuple)):
            if isinstance(data, ndarray):
                return len(data.shape), type(data).__name__ + " of " + str(data.dtype) + " with shape " + str(data.shape)
            return 0, type(data).__name__
        else:
            result = type(data).__name__
            result += " [{}]".format(len(data))
            if len(data) > 0:
                child = data[0]
                child_nesting, child_result = helper(child)
                result += " of " + child_result
            else:
                child_nesting = 0
            return (child_nesting + 1), result

    nesting, result = helper(data)
    return "Level {}: {}".format(nesting, result)

def calc_mask(subset_data, set_data, level=0, negate=False, ignore_order=True):
    """
    Calculate mask: for each item in set_data, return True if it is present in subset_data.
    The function can work at any specified level.

    subset_data: subset, for example [1]
    set_data: set, for example [1, 2, 3]
    level: 0 to check immediate members of set and subset; 1 to work with lists of lists and so on.
    negate: if True, then result will be negated (True if item of set is not present in subset).
    ignore_order: when comparing lists, ignore items order.

    Raises an exception if nesting level of input sets is less than specified level parameter.

    calc_mask([1], [1,2,3]) == [True, False, False])
    calc_mask([1], [1,2,3], negate=True) == [False, True, True]
    """
    if level == 0:
        if not isinstance(subset_data, (tuple, list)):
            raise Exception("Specified level is too high for given Subset")
        if not isinstance(set_data, (tuple, list)):
            raise Exception("Specified level is too high for given Set")

        if ignore_order and get_data_nesting_level(subset_data) > 1:
            if negate:
                return [set(item) not in map(set, subset_data) for item in set_data]
            else:
                return [set(item) in map(set, subset_data) for item in set_data]
        else:
            if negate:
                return [item not in subset_data for item in set_data]
            else:
                return [item in subset_data for item in set_data]
    else:
        sub_objects = match_long_repeat([subset_data, set_data])
        return [calc_mask(subset_item, set_item, level - 1, negate, ignore_order) for subset_item, set_item in zip(*sub_objects)]

def apply_mask(mask, lst):
    good, bad = [], []
    for m, item in zip(mask, lst):
        if m:
            good.append(item)
        else:
            bad.append(item)
    return good, bad

def rotate_list(l, y=1):
    """
    "Rotate" list by shifting it's items towards the end and putting last items to the beginning.
    For example,

    rotate_list([1, 2, 3]) = [2, 3, 1]
    rotate_list([1, 2, 3], y=2) = [3, 1, 2]
    """
    if len(l) == 0:
        return l
    if y == 0:
        return l
    y = y % len(l)
    return list(l[y:]) + list(l[:y])

def partition(p, lst):
    good, bad = [], []
    for item in lst:
        if p(item):
            good.append(item)
        else:
            bad.append(item)
    return good, bad

#####################################################
################### matrix magic ####################
#####################################################

# tools that makes easier to convert data
# from string to matrixes, vertices,
# lists, other and vise versa


def Matrix_listing(prop):
    """Convert Matrix() into Sverchok data"""
    mat_out = []
    for matrix in prop:
        unit = []
        for m in matrix:
            # [Matrix0, Matrix1, ... ]
            unit.append(m[:])
        mat_out.append((unit))
    return mat_out


def Matrix_generate(prop):
    """Generate Matrix() data from Sverchok data"""
    mat_out = []
    for matrix in prop:
        unit = Matrix()
        for k, m in enumerate(matrix):
            # [Matrix0, Matrix1, ... ]
            unit[k] = Vector(m)
        mat_out.append(unit)
    return mat_out


def Matrix_location(prop, to_list=False):
    """return a list of locations represeting the translation of the matrices"""
    Vectors = []
    for p in prop:
        if to_list:
            Vectors.append(p.translation[:])
        else:
            Vectors.append(p.translation)
    return [Vectors]


def Matrix_scale(prop, to_list=False):
    """return a Vector()/list represeting the scale factor of the matrices"""
    Vectors = []
    for p in prop:
        if to_list:
            Vectors.append(p.to_scale()[:])
        else:
            Vectors.append(p.to_scale())
    return [Vectors]


def Matrix_rotation(prop, to_list=False):
    """return (Vector, rotation) utility function for Matrix Destructor.
    if list is true the Vector() is decomposed into tuple format.
    """
    Vectors = []
    for p in prop:
        q = p.to_quaternion()
        if to_list:
            vec, angle = q.to_axis_angle()
            Vectors.append((vec[:], angle))
        else:
            Vectors.append(q.to_axis_angle())
    return [Vectors]


def Vector_generate(prop):
    """return a list of Vector() objects from a standard Sverchok data"""
    return [[Vector(v) for v in obj] for obj in prop]


def Vector_degenerate(prop):
    """return a simple list of values instead of Vector() objects"""
    return [[v[0:3] for v in obj] for obj in prop]


def Edg_pol_generate(prop):
    edg_pol_out = []
    if len(prop[0][0]) == 2:
        e_type = 'edg'
    elif len(prop[0]) > 2:
        e_type = 'pol'
    for ob in prop:
        list_out = []
        for p in ob:
            list_out.append(p)
        edg_pol_out.append(list_out)
    # [ [(n1,n2,n3), (n1,n7,n9), p, p, p, p...], [...],... ] n = vertexindex
    return e_type, edg_pol_out


def matrixdef(orig, loc, scale, rot, angle, vec_angle=[[]]):
    modif = []
    for i, de in enumerate(orig):
        ma = de.copy()

        if loc[0]:
            k = min(len(loc[0])-1, i)
            mat_tran = de.Translation(loc[0][k])
            ma = ma @ mat_tran

        if vec_angle[0] and rot[0]:
            k = min(len(rot[0])-1, i)
            a = min(len(vec_angle[0])-1, i)

            vec_a = vec_angle[0][a].normalized()
            vec_b = rot[0][k].normalized()

            mat_rot = vec_b.rotation_difference(vec_a).to_matrix().to_4x4()
            ma = ma @ mat_rot

        elif rot[0]:
            k = min(len(rot[0])-1, i)
            a = min(len(angle[0])-1, i)
            mat_rot = de.Rotation(radians(angle[0][a]), 4, rot[0][k].normalized())
            ma = ma @ mat_rot

        if scale[0]:
            k = min(len(scale[0])-1, i)
            scale2 = scale[0][k]
            id_m = Matrix.Identity(4)
            for j in range(3):
                id_m[j][j] = scale2[j]
            ma = ma @ id_m

        modif.append(ma)
    return modif


####
#### random stuff
####

def no_space(s):
    return s.replace(' ', '_')

def enum_item(s):
    """return a list usable in enum property from a list with one value"""
    return [(no_space(i), i, "") for i in s]

def enum_item_4(s):
    """return a 4*n list usable in enum property from a list with one value"""
    return [(no_space(n), n, '', i) for i, n in enumerate(s)]

def enum_item_5(s, icons):
    """return a 4*n list usable in enum property from a list with one value"""
    return [(no_space(n), n, '', icon, i) for i, (n, icon) in enumerate(zip(s, icons))]


#####################################################
############### debug settings magic ################
#####################################################


def sverchok_debug(mode):
    """
    set debug mode to mode
    """
    global DEBUG_MODE
    DEBUG_MODE = mode
    return DEBUG_MODE


def setup_init():
    """
    setup variables needed for sverchok to function
    """
    global DEBUG_MODE
    global HEAT_MAP
    global SVERCHOK_NAME
    import sverchok
    SVERCHOK_NAME = sverchok.__name__
    addon = bpy.context.preferences.addons.get(SVERCHOK_NAME)
    if addon:
        DEBUG_MODE = addon.preferences.show_debug
        HEAT_MAP = addon.preferences.heat_map
    else:
        print("Setup of preferences failed")


#####################################################
###############  heat map system     ################
#####################################################


def heat_map_state(state):
    """
    colors the nodes based on execution time
    """
    global HEAT_MAP
    HEAT_MAP = state
    sv_ng = [ng for ng in bpy.data.node_groups if ng.bl_idname == 'SverchCustomTreeType']
    if state:
        for ng in sv_ng:
            color_data = {node.name: (node.color[:], node.use_custom_color) for node in ng.nodes}
            if not ng.sv_user_colors:
                ng.sv_user_colors = str(color_data)
    else:
        for ng in sv_ng:
            if not ng.sv_user_colors:
                print("{0} has no colors".format(ng.name))
                continue
            color_data = ast.literal_eval(ng.sv_user_colors)
            for name, node in ng.nodes.items():
                if name in color_data:
                    color, use = color_data[name]
                    setattr(node, 'color', color)
                    setattr(node, 'use_custom_color', use)
            ng.sv_user_colors = ""

#####################################################
############### update system magic! ################
#####################################################


def updateNode(self, context):
    """
    When a node has changed state and need to call a partial update.
    For example a user exposed bpy.prop
    """
    self.process_node(context)


##############################################################
##############################################################
############## changable type of socket magic ################
########### if you have separate socket solution #############
#################### welcome to provide #####################
##############################################################
##############################################################

@contextmanager
def context_sensitive_throttle(node_tree):
    """
    the aim here is to allow "skip_tree_update" to be the same at the
    end of the function, no matter how nested calls are to this function.
    """

    try:
        prev_skip_state = node_tree.skip_tree_update
        node_tree.skip_tree_update = True
        yield node_tree
    finally:
        node_tree.skip_tree_update = prev_skip_state


def changable_sockets(node, inputsocketname, outputsocketname):
    '''
    arguments: node, name of socket to follow, list of socket to change
    '''
    if not inputsocketname in node.inputs:
        # - node not initialized in sv_init yet,
        # - or socketname incorrect
        info(f"changable_socket was called on {node.name} with a socket named {inputsocketname}, this socket does not exist")
        return

    in_socket = node.inputs[inputsocketname]
    ng = node.id_data
    if in_socket.links:
        in_other = get_other_socket(in_socket)
        if not in_other:
            return
        outputs = node.outputs
        s_type = in_other.bl_idname
        if s_type == 'SvDummySocket':
            return #
        if outputs[outputsocketname[0]].bl_idname != s_type:
    
            with context_sensitive_throttle(ng):
    
                to_links = {}
                for n in outputsocketname:
                    out_socket = outputs[n]
                    to_links[n] = [l.to_socket for l in out_socket.links]
                    outputs.remove(outputs[n])
                for n in outputsocketname:
                    new_out_socket = outputs.new(s_type, n)
                    for to_socket in to_links[n]:
                        ng.links.new(to_socket, new_out_socket)
    

def replace_socket(socket, new_type, new_name=None, new_pos=None):
    '''
    Replace a socket with a socket of new_type and keep links
    '''

    socket_name = new_name or socket.name
    socket_pos = new_pos or socket.index
    ng = socket.id_data

    with context_sensitive_throttle(ng):

        if socket.is_output:
            outputs = socket.node.outputs
            to_sockets = [l.to_socket for l in socket.links]

            outputs.remove(socket)
            new_socket = outputs.new(new_type, socket_name)
            outputs.move(len(outputs)-1, socket_pos)

<<<<<<< HEAD
        for to_socket in to_sockets:
            link = ng.links.new(new_socket, to_socket)
            link.is_valid = True
=======
            for to_socket in to_sockets:
                ng.links.new(new_socket, to_socket)
>>>>>>> 5fdc7378

        else:
            inputs = socket.node.inputs
            from_socket = socket.links[0].from_socket if socket.is_linked else None

            inputs.remove(socket)
            new_socket = inputs.new(new_type, socket_name)
            inputs.move(len(inputs)-1, socket_pos)

<<<<<<< HEAD
        if from_socket:
            link = ng.links.new(from_socket, new_socket)
            link.is_valid = True
=======
            if from_socket:
                ng.links.new(from_socket, new_socket)
>>>>>>> 5fdc7378


    return new_socket


def get_other_socket(socket):
    """
    Get next real upstream socket.
    This should be expanded to support wifi nodes also.
    Will return None if there isn't a another socket connect
    so no need to check socket.links
    """
    if not socket.is_linked:
        return None
    if not socket.is_output:
        other = socket.links[0].from_socket
    else:
        other = socket.links[0].to_socket

    if other.node.bl_idname == 'NodeReroute':
        if not socket.is_output:
            return get_other_socket(other.node.inputs[0])
        else:
            return get_other_socket(other.node.outputs[0])
    else:  #other.node.bl_idname == 'WifiInputNode':
        return other


###########################################
# Multysocket magic / множественный сокет #
###########################################

#     utility function for handling n-inputs, for usage see Test1.py
#     for examples see ListJoin2, LineConnect, ListZip
#     min parameter sets minimum number of sockets
#     setup two variables in Node class
#     create Fixed inputs socket, the multi socket will not change anything
#     below min
#     base_name = StringProperty(default='Data ')
#     multi_socket_type = StringProperty(default='SvStringsSocket')

# the named argument min will be replaced soonish.

def multi_socket(node, min=1, start=0, breck=False, out_count=None):
    '''
     min - integer, minimal number of sockets, at list 1 needed
     start - integer, starting socket.
     breck - boolean, adding bracket to name of socket x[0] x[1] x[2] etc
     output - integer, deal with output, if>0 counts number of outputs multy sockets
     base name added in separated node in self.base_name = 'some_name', i.e. 'x', 'data'
     node.multi_socket_type - type of socket, as .bl_idname

    '''
    ng = node.id_data

    with context_sensitive_throttle(ng):

        if min < 1:
            min = 1

        if out_count is None:

            if not node.inputs:
                return

            if node.inputs[-1].links:

                length = start + len(node.inputs)
                postfix = f'[{length}]' if breck else f'{length}'
                name = node.base_name + postfix
                node.inputs.new(node.multi_socket_type, name)

            else:
                while len(node.inputs) > min and not node.inputs[-2].links:
                    node.inputs.remove(node.inputs[-1])

        elif isinstance(out_count, int):

            lenod = len(node.outputs)
            print(out_count)

            if out_count > 30:
                out_count = 30

            if lenod < out_count:

                while len(node.outputs) < out_count:
                    length = start + len(node.outputs)
                    postfix = f'[{length}]' if breck else f'{length}'
                    name = node.base_name + postfix
                    node.outputs.new(node.multi_socket_type, name)

            else:
                while len(node.outputs) > out_count:
                    node.outputs.remove(node.outputs[-1])


#####################################
# socket data cache                 #
#####################################


def SvGetSocketAnyType(self, socket, default=None, deepcopy=True):
    """Old interface, don't use"""
    return socket.sv_get(default, deepcopy)


def SvSetSocketAnyType(self, socket_name, out):
    """Old interface, don't use"""
    self.outputs[socket_name].sv_set(out)


def socket_id(socket):
    """return an usable and semi stable hash"""
    return socket.socket_id

def node_id(node):
    """return a stable hash for the lifetime of the node
    needs StringProperty called n_id in the node
    """
    return node.node_id



###############
# decorators!
###############
# not used but kept...

def checking_links(process):
    '''Decorator for process method of node.
    This decorator does stanard checks for mandatory input and output links.
    '''

    def real_process(node):
        # check_mandatory_links() node method should return True
        # if all mandatory inputs and outputs are linked.
        # If it returns False then node will just skip processing.
        if hasattr(node, "check_mandatory_links"):
            if not node.check_mandatory_links():
                return
        else:
            # If check_mandatory_links() method is not defined, then node can
            # define list of mandatory inputs and/or outputs.
            # Node will skip processing if any of mandatory inputs is not linked.
            # It will also skip processing if none of mandatory outputs is linked.
            if hasattr(node, "input_descriptors"):
                mandatory_inputs = [descriptor.name for descriptor in node.input_descriptors if descriptor.is_mandatory]
                if not all([node.inputs[name].is_linked for name in mandatory_inputs]):
                    print("Node {}: skip processing: not all of mandatory inputs {} are linked.".format(node.name, mandatory_inputs))
                    return
            if hasattr(node, "output_descriptors"):
                mandatory_outputs = [descriptor.name for descriptor in node.output_descriptors if descriptor.is_mandatory]
                if not any([node.outputs[name].is_linked for name in mandatory_outputs]):
                    print("Node {}: skip processing: none of mandatory outputs {} are linked.".format(node.name, mandatory_outputs))
                    return

        return process(node)

    real_process.__name__ = process.__name__
    real_process.__doc__ = process.__doc__
    return real_process

def iterate_process(method, matcher, *inputs, node=None):
    '''Shortcut function for usual iteration over set of input lists.

    This is shortcut for boilerplate code like

        res1 = []
        res2 = []
        params = match_long_repeat([input1,input2])
        for i1, i2 in zip(*params):
            r1,r2 = self.method(i1,i2)
            res1.append(r1)
            res2.append(r2)
        return res1, res2
    '''

    data = matcher(inputs)
    if node is None:
        results = [list(method(*d)) for d in zip(*data)]
    else:
        results = [list(method(node, *d)) for d in zip(*data)]
    return list(zip(*results))

class Input(object):
    '''Node input socket metainformation descriptor.'''

    def __init__(self, socktype, name, identifier=None, is_mandatory=True, default=sentinel, deepcopy=True):
        self.socktype = socktype
        self.name = name
        self.identifier = identifier if identifier is not None else name
        self.default = default
        self.deepcopy = deepcopy
        self.is_mandatory = is_mandatory

    def __str__(self):
        return self.name

    def create(self, node):
        return node.inputs.new(self.socktype, self.name, self.identifier)

    def get(self, node):
        return node.inputs[self.name].sv_get(default=self.default, deepcopy=self.deepcopy)

class Output(object):
    '''Node output socket metainformation descriptor.'''

    def __init__(self, socktype, name, is_mandatory=True):
        self.socktype = socktype
        self.name = name
        self.is_mandatory = is_mandatory

    def __str__(self):
        return self.name

    def create(self, node):
        node.outputs.new(self.socktype, self.name)

    def set(self, node, value):
        if node.outputs[self.name].is_linked:
            node.outputs[self.name].sv_set(value)

def match_inputs(matcher, inputs, outputs):
    '''Decorator for inputs/outputs boilerplate.

    Usage:

    @match_inputs(match_long_repeat,
                  inputs=[Input(...), Input(...)],
                  outputs=[Output(...), Output(...)])
    def process(self, i1, i2):
        ...
        return res1, res2

    This is shortcut for code like

    def process(self):
        i1s = self.inputs['i1'].sv_get(..)
        i2s = self.inputs['i2'].sv_get(..)
        res1 = []
        res2 = []

        params = match_long_repeat([i1s, i2s])
        for i1,i2 in zip(*params):
            ...
            res1.append(r1)
            res2.append(r2)

        if self.outputs['r1'].is_linked:
            self.outputs['r1'].sv_set(res1)
        if self.outputs['r2'].is_linked:
            self.outputs['r2'].sv_set(res2)
    '''

    def decorator(process):
        def real_process(node):
            inputs_data = [input_descriptor.get(node) for input_descriptor in inputs]
            results = iterate_process(process, matcher, *inputs_data, node=node)
            for result, output_descriptor in zip(results, outputs):
                output_descriptor.set(node, result)

        real_process.__name__ = process.__name__
        real_process.__doc__ = process.__doc__

        return real_process

    return decorator

def std_links_processing(matcher):
    '''Shortcut decorator for "standard" inputs/outputs sockets processing routine.

    This is shortcut for combination of @checking_links and @match_inputs.
    Inputs and outputs descriptors are taken from node.input_descriptors and
    node.output_descriptors correspondingly.
    '''

    def decorator(process):
        def real_process(node):
            nonlocal process
            process = match_inputs(matcher, node.input_descriptors, node.output_descriptors)(process)
            process = checking_links(process)
            return process(node)

        real_process.__name__ = process.__name__
        real_process.__doc__ = process.__doc__

        return real_process

    return decorator



# EDGE CACHE settings : used to accellerate the (linear) edge list generation
_edgeCache = {}
_edgeCache["main"] = []  # e.g. [[0, 1], [1, 2], ... , [N-1, N]] (extended as needed)


def update_edge_cache(n):
    """
    Extend the edge list cache to contain at least n edges.

    NOTE: This is called by the get_edge_list to make sure the edge cache is large
    enough, but it can also be called preemptively by the nodes prior to making
    multiple calls to get_edge_list in order to pre-augment the cache to a known
    size and thus accellearate the subsequent calls to get_edge_list as they
    will not have to augment the cache with every call.
    """
    m = len(_edgeCache["main"])  # current number of edges in the edge cache
    if n > m: # requested #edges < cached #edges ? => extend the cache
        _edgeCache["main"].extend([[m + i, m + i + 1] for i in range(n - m)])


def get_edge_list(n):
    """
    Get the list of n edges connecting n+1 vertices.

    e.g. [[0, 1], [1, 2], ... , [n-1, n]]

    NOTE: This uses an "edge cache" to accellerate the edge list generation.
    The cache is extended automatically as needed to satisfy the largest number
    of edges within the node tree and it is shared by all nodes using this method.
    """
    update_edge_cache(n) # make sure the edge cache is large enough
    return _edgeCache["main"][:n] # return a subset list of the edge cache


def get_edge_loop(n):
    """
    Get the loop list of n edges connecting n vertices.

    e.g. [[0, 1], [1, 2], ... , [n-2, n-1], [n-1, 0]]

    NOTE: This uses an "edge cache" to accellerate the edge list generation.
    The cache is extended automatically as needed to satisfy the largest number
    of edges within the node tree and it is shared by all nodes using this method.
    """
    nn = n - 1
    update_edge_cache(nn) # make sure the edge cache is large enough
    return _edgeCache["main"][:nn] + [[nn, 0]]<|MERGE_RESOLUTION|>--- conflicted
+++ resolved
@@ -948,14 +948,9 @@
             new_socket = outputs.new(new_type, socket_name)
             outputs.move(len(outputs)-1, socket_pos)
 
-<<<<<<< HEAD
-        for to_socket in to_sockets:
-            link = ng.links.new(new_socket, to_socket)
-            link.is_valid = True
-=======
             for to_socket in to_sockets:
-                ng.links.new(new_socket, to_socket)
->>>>>>> 5fdc7378
+                link = ng.links.new(new_socket, to_socket)
+                link.is_valid = True
 
         else:
             inputs = socket.node.inputs
@@ -965,15 +960,9 @@
             new_socket = inputs.new(new_type, socket_name)
             inputs.move(len(inputs)-1, socket_pos)
 
-<<<<<<< HEAD
-        if from_socket:
-            link = ng.links.new(from_socket, new_socket)
-            link.is_valid = True
-=======
             if from_socket:
-                ng.links.new(from_socket, new_socket)
->>>>>>> 5fdc7378
-
+                link = ng.links.new(from_socket, new_socket)
+                link.is_valid = True
 
     return new_socket
 
