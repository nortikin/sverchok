--- conflicted
+++ resolved
@@ -16,8 +16,5 @@
    assign_materials
    material_index
    set_custom_uv_map
-<<<<<<< HEAD
-   set_collection
-=======
    set_loop_normals
->>>>>>> 0de6043a
+   set_collection