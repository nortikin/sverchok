***********
Alpha Nodes
***********

.. toctree::
   :maxdepth: 2

<<<<<<< HEAD
   offset_line
   contour2D
   planar_edgenet_to_polygons
   pulga_physics
=======
   planar_edgenet_to_polygons
   armature_analyzer
   lattice_analyzer
>>>>>>> c3c09baa
<|MERGE_RESOLUTION|>--- conflicted
+++ resolved
@@ -5,13 +5,7 @@
 .. toctree::
    :maxdepth: 2
 
-<<<<<<< HEAD
-   offset_line
-   contour2D
    planar_edgenet_to_polygons
    pulga_physics
-=======
-   planar_edgenet_to_polygons
    armature_analyzer
    lattice_analyzer
->>>>>>> c3c09baa
