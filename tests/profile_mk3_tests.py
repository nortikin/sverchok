--- conflicted
+++ resolved
@@ -109,11 +109,7 @@
 
             with self.subTest(file=name):
                 with open(path, 'r') as f:
-<<<<<<< HEAD
-                    debug("Checking profile example: %s", name)
-=======
                     sv_logger.info("Checking profile example: %s", name)
->>>>>>> d20a15fc
                     profile_text = f.read()
                     with self.assert_logs_no_errors():
                         parse_profile(profile_text)