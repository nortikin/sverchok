--- conflicted
+++ resolved
@@ -74,11 +74,7 @@
 
         for examples_path, category_name in example_categories_names():
 
-<<<<<<< HEAD
-            debug("Opening Dir named: %s", category_name)
-=======
             sv_logger.debug("Opening Dir named: %s", category_name)
->>>>>>> d20a15fc
 
             examples_set = examples_path / category_name
             for listed_path in examples_set.iterdir():
@@ -90,11 +86,7 @@
                 name = basename(path)
 
                 if name in UNITTEST_SKIPLIST:
-<<<<<<< HEAD
-                    info(f"Skipping test import of: {name} - due missing dependency")
-=======
                     sv_logger.info(f"Skipping test import of: {name} - the tree in the skip list")
->>>>>>> d20a15fc
                     continue
 
                 with self.subTest(file=name):
