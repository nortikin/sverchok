--- conflicted
+++ resolved
@@ -1,13 +1,7 @@
-<<<<<<< HEAD
-import bpy
-import sverchok
-=======
 from contextlib import contextmanager
 
 import bpy
->>>>>>> b4acd49b
-from sverchok.data_structure import SVERCHOK_NAME as addon_name
-
+import sverchok
 
 @contextmanager
 def hard_freeze(self):
