--- conflicted
+++ resolved
@@ -39,7 +39,6 @@
         'ident': ['verbose_macro_handler', 'zen']},
     "> sn petal": {
         'display_name': "load snlite w/ petalsine",
-<<<<<<< HEAD
         'file': 'macro', 
         'ident': ['verbose_macro_handler', 'sn petal']},
     "> monad info": {
@@ -50,14 +49,6 @@
         'display_name': "grease pencil setup",
         'file': 'macro', 
         'ident': ['verbose_macro_handler', 'gp +']}
-=======
-        'file':'macro', 
-        'ident': ['verbose_macro_handler', 'sn petal']},
-    "> monad info": {
-        'display_name': "output current idx / total",
-        'file':'macro', 
-        'ident': ['verbose_macro_handler', 'monad info']}        
->>>>>>> daf4e165
 }
 
 
@@ -134,21 +125,10 @@
             snlite = nodes.new('SvScriptNodeLite')
             sn_loader(snlite, script_name='petal_sine.py')
 
-<<<<<<< HEAD
-=======
-            sv_path = os.path.dirname(sv_get_local_path()[0])
-            snlite_template_path = os.path.join(sv_path, 'node_scripts', 'SNLite_templates')
-            fullpath = os.path.join(snlite_template_path, 'petal_sine.py')
-            
-            txt = bpy.data.texts.load(fullpath)
-            snlite.script_name = os.path.basename(txt.name)
-            snlite.load()
->>>>>>> daf4e165
         elif term == 'monad info':
             x, y = context.space_data.cursor_location[:]
             monad_info = nodes.new('SvMonadInfoNode')
             monad_info.location = x, y
-<<<<<<< HEAD
 
         elif term == 'gp +':
             needed_nodes = [
@@ -205,9 +185,4 @@
             # Viewer Draw
             made_nodes[7]
             links.new(made_nodes[6].outputs[0], made_nodes[7].inputs[0])
-            links.new(made_nodes[6].outputs[1], made_nodes[7].inputs[1])
-
-
-      
-=======
->>>>>>> daf4e165
+            links.new(made_nodes[6].outputs[1], made_nodes[7].inputs[1])