# ##### BEGIN GPL LICENSE BLOCK #####
#
#  This program is free software; you can redistribute it and/or
#  modify it under the terms of the GNU General Public License
#  as published by the Free Software Foundation; either version 2
#  of the License, or (at your option) any later version.
#
#  This program is distributed in the hope that it will be useful,
#  but WITHOUT ANY WARRANTY; without even the implied warranty of
#  MERCHANTABILITY or FITNESS FOR A PARTICULAR PURPOSE.  See the
#  GNU General Public License for more details.
#
#  You should have received a copy of the GNU General Public License
#  along with this program; if not, write to the Free Software Foundation,
#  Inc., 51 Franklin Street, Fifth Floor, Boston, MA 02110-1301, USA.
#
# ##### END GPL LICENSE BLOCK #####

'''

Eventual purpose of this file is to store the convenience functions which
can be used for regular nodes or as part of recipes for script nodes. These
functions will initially be sub optimal quick implementations, 
then optimized only for speed, never for aesthetics or line count or cleverness.

'''

import math
from math import sin, cos, sqrt, acos, pi, atan
import numpy as np
from numpy import linalg
from functools import wraps
import time

import bpy
import bmesh
import mathutils
from mathutils import Matrix, Vector
from mathutils.geometry import interpolate_bezier, intersect_line_line, intersect_point_line

from sverchok.utils.modules.geom_primitives import (
    circle, arc, quad, arc_slice, rect, grid, line)

from sverchok.utils.sv_bmesh_utils import bmesh_from_pydata
from sverchok.utils.sv_bmesh_utils import pydata_from_bmesh
from sverchok.data_structure import match_long_repeat, describe_data_shape
from sverchok.utils.math import np_mixed_product
from sverchok.utils.logging import debug, info

from sverchok.dependencies import numba
if not numba:
    from sverchok.utils.decorators_compilation import njit
else:
    from sverchok.utils.decorators_compilation import eejit as njit


identity_matrix = Matrix()

# constants
PI = math.pi
HALF_PI = PI / 2
QUARTER_PI = PI / 4
TAU = PI * 2
TWO_PI = TAU
N = identity_matrix

# ----------------- vectorize wrapper ---------------


def vectorize(func):
    '''
    Will create a yielding vectorized generator of the
    function it is applied to.
    Note: parameters must be passed as kw arguments
    '''
    @wraps(func)
    def inner(**kwargs):
        names, values = kwargs.keys(), kwargs.values()
        values = match_long_repeat(values)
        multiplex = {k:v for k, v in zip(names, values)}
        for i in range(len(values[0])):
            single_kwargs = {k:v[i] for k, v in multiplex.items()}
            yield func(**single_kwargs)

    return inner


# ----------------- sn1 specific helper for autowrapping to iterables ----
# this will be moved to elsewhere.

def sn1_autowrap(*params):
    for p in params:
        if isinstance(p, (float, int)):
            p = [p]
        yield p

def sn1_autodict(names, var_dict):
    return {k:v for k, v in var_dict.items() if k in set(names.split(' '))}


# ----------- vectorized forms


arcs = vectorize(arc)
arc_slices = vectorize(arc_slice)
circles = vectorize(circle)
quads = vectorize(quad)
rects = vectorize(rect)
lines = vectorize(line)
grids = vectorize(grid)

################################################
# Newer implementation of spline interpolation
# by zeffii, ly29 and portnov
# based on implementation from looptools 4.5.2 done by Bart Crouch
# factored out from interpolation_mk3 node
################################################

class Spline(object):
    """
    Base abstract class for LinearSpline and CubicSpline.
    """
    @classmethod
    def create_knots(cls, pts, metric="DISTANCE"):
        #if not isinstance(pts, np.ndarray):
        #    raise TypeError(f"Unexpected data: {pts}")
        if metric == "DISTANCE":
            tmp = np.linalg.norm(pts[:-1] - pts[1:], axis=1)
            tknots = np.insert(tmp, 0, 0).cumsum()
            if tknots[-1] != 0:
                tknots = tknots / tknots[-1]
        elif metric == "MANHATTAN":
            tmp = np.sum(np.absolute(pts[:-1] - pts[1:]), 1)
            tknots = np.insert(tmp, 0, 0).cumsum()
            if tknots[-1] != 0:
                tknots = tknots / tknots[-1]
        elif metric == "POINTS":
            tknots = np.linspace(0, 1, len(pts))
        elif metric == "CHEBYSHEV":
            tknots = np.max(np.absolute(pts[1:] - pts[:-1]), 1)
            tknots = np.insert(tknots, 0, 0).cumsum()
            if tknots[-1] != 0:
                tknots = tknots / tknots[-1]
        elif metric == 'CENTRIPETAL':
            tmp = np.linalg.norm(pts[:-1] - pts[1:], axis=1)
            tmp = np.sqrt(tmp)
            tknots = np.insert(tmp, 0, 0).cumsum()
            if tknots[-1] != 0:
                tknots = tknots / tknots[-1]
        elif metric == "X":
            tknots = pts[:,0]
            tknots = tknots - tknots[0]
            if tknots[-1] != 0:
                tknots = tknots / tknots[-1]
        elif metric == "Y":
            tknots = pts[:,1]
            tknots = tknots - tknots[0]
            if tknots[-1] != 0:
                tknots = tknots / tknots[-1]
        elif metric == "Z":
            tknots = pts[:,2]
            tknots = tknots - tknots[0]
            if tknots[-1] != 0:
                tknots = tknots / tknots[-1]

        return tknots

    def __init__(self):
        # Caches
        # t -> vertex
        self._single_eval_cache = {}

    def length(self, t_in):
        """
        t_in: np.array with values in [0,1]
        """
        t_in = t_in.copy()
        t_in.sort()
        points_on_spline = self.eval(t_in)
        t = points_on_spline[:-1] - points_on_spline[1:]
        norms = np.linalg.norm(t, axis=1)
        return norms.sum()
    
    def eval_at_point(self, t):
        """
        Evaluate spline at single point.
        t: float in [0,1].
        Returns vector in Sverchok format (tuple of floats).
        """
        result = self._single_eval_cache.get(t, None)
        if result is not None:
            return result
        else:
            result = self.eval(np.array([t]))
            result = tuple(result[0])
            self._single_eval_cache[t] = result
            return result

class CubicSpline(Spline):
    def __init__(self, vertices, tknots = None, metric = None, is_cyclic = False):
        """
        vertices: vertices in Sverchok's format (list of tuples)
        tknots: np.array of shape (n-1,). If not provided - calculated automatically based on metric
        metric: string, one of "DISTANCE", "MANHATTAN", "POINTS", "CHEBYSHEV". Mandatory if tknots
                is not provided
        is_cyclic: whether the spline is cyclic

        creates a cubic spline through the locations given in vertices
        """

        super().__init__()


        if is_cyclic:

            #print(describe_data_shape(vertices))
<<<<<<< HEAD

=======
>>>>>>> 032b2440
            if len(vertices) == 3:
                va, vb, vc = vertices[0], vertices[1], vertices[2]
                locs = np.array([vc, va, vb, vc, va, vb, vc, va, vb, vc, va])
            else:
<<<<<<< HEAD
                locs = np.concatenate((vertices[-4:], vertices, vertices[:4]), axis=0)
=======
                locs = np.array(vertices[-4:] + vertices + vertices[:4])            
>>>>>>> 032b2440

            if tknots is None:
                if metric is None:
                    raise Exception("CubicSpline: either tknots or metric must be specified")
                tknots = Spline.create_knots(locs, metric)
                scale = 1 / (tknots[-4] - tknots[4])
                base = tknots[4]
                tknots -= base
                tknots *= scale
        else:
            locs = np.array(vertices)
            if tknots is None:
                if metric is None:
                    raise Exception("CubicSpline: either tknots or metric must be specified")
                tknots = Spline.create_knots(locs, metric)

        self.tknots = tknots
        self.is_cyclic = is_cyclic
        self.pts = np.array(vertices)

        n = len(locs)
        if n < 2:
            raise Exception("Cubic spline can't be built from less than 3 vertices")

        if numba:
            autosig = numba.typeof(tknots), numba.typeof(n), numba.typeof(locs)
        else:
            autosig = None

        @njit(name="calc_cubic_splines", sig=autosig, export=True)
        def calc_cubic_splines(tknots, n, locs):
            """
            returns splines
            """
            h = tknots[1:] - tknots[:-1]
            h[h == 0] = 1e-8

            delta_i = (locs[2:] - locs[1:-1])
            delta_j = (locs[1:-1] - locs[:-2])
            nn = (3 / h[1:].reshape((-1, 1)) * delta_i) - (3 / h[:-1].reshape((-1, 1)) * delta_j)
            q = np.vstack((np.array([[0.0, 0.0, 0.0]]), nn))
            l = np.zeros((n, 3))
            l[0, :] = 1.0
            u = np.zeros((n - 1, 3))
            z = np.zeros((n, 3))

            for i in range(1, n - 1):
                l[i] = 2 * (tknots[i + 1] - tknots[i - 1]) - h[i - 1] * u[i - 1]
                for idx in range(len(l[i])):  # range(l[i].shape[0]):
                    if l[i][idx] == 0:
                        l[i][idx] = 1e-8
                u[i] = h[i] / l[i]
                z[i] = (q[i] - h[i - 1] * z[i - 1]) / l[i]

            l[-1, :] = 1.0
            z[-1] = 0.0

            b = np.zeros((n - 1, 3))
            c = np.zeros((n, 3))
            for i in range(n - 2, -1, -1):
                c[i] = z[i] - u[i] * c[i + 1]

            h_flat = h.reshape((-1, 1))
            b = (locs[1:] - locs[:-1]) / h_flat - h_flat * (c[1:] + 2 * c[:-1]) / 3
            d = (c[1:] - c[:-1]) / (3 * h_flat)

            splines = np.zeros((n - 1, 5, 3))
            splines[:, 0] = locs[:-1]
            splines[:, 1] = b
            splines[:, 2] = c[:-1]
            splines[:, 3] = d
            splines[:, 4] = tknots[:-1].reshape((-1, 1))
            return splines
        
        self.splines = calc_cubic_splines(tknots, n, locs)

    def eval(self, t_in, tknots = None):
        """
        Evaluate the spline at the points in t_in, which must be an array
        with values in [0,1]
        returns and np array with the corresponding points
        """

        if tknots is None:
            tknots = self.tknots

        index = tknots.searchsorted(t_in, side='left') - 1
        index = index.clip(0, len(self.splines) - 1)
        to_calc = self.splines[index]
        ax, bx, cx, dx, tx = np.swapaxes(to_calc, 0, 1)
        t_r = t_in[:, np.newaxis] - tx
        out = ax + t_r * (bx + t_r * (cx + t_r * dx))
        return out

    def get_degree(self):
        return 3

    def get_t_segments(self):
        N = len(self.pts)
        if self.is_cyclic:
            index = np.array(range(4, 4+N+1))
        else:
            index = np.array(range(N-1))
        return list(zip(self.tknots[index], self.tknots[index+1]))

    def get_control_points(self, index=None):
        """
        Returns: np.array of shape (M, 4, 3),
                 where M is the number of Bezier segments, i.e.
                 M = N - 1, where N is the number of points being interpolated.
        """
        if index is None:
            N = len(self.pts)
            if self.is_cyclic:
                index = np.array(range(4, 4+N))
            else:
                index = np.array(range(N-1))
        #n = len(index)
        to_calc = self.splines[index]
        a, b, c, d, tx = np.swapaxes(to_calc, 0, 1)
        tknots = np.append(self.tknots, 1.0)
        T = (tknots[index+1] - tknots[index])[np.newaxis].T

        p0 = a
        p1 = (T*b+3*a)/3.0
        p2 = (T**2*c+2*T*b+3*a)/3.0
        p3 = T**3*d+T**2*c+T*b+a

        return np.transpose(np.array([p0, p1, p2, p3]), axes=(1,0,2))

#     def integrate(self, t_in, tknots=None):
#         if tknots is None:
#             tknots = self.tknots
# 
#         index = tknots.searchsorted(t_in, side='left') - 1
#         index = index.clip(0, len(self.splines) - 1)
#         to_calc = self.splines[index]
#         ax, bx, cx, dx, tx = np.swapaxes(to_calc, 0, 1)
#         bx /= 2.0
#         cx /= 3.0
#         dx /= 4.0
#         t_r = t_in[:, np.newaxis] - tx
#         out = ax + t_r * (bx + t_r * (cx + t_r * dx))
#         out = t_r * out
#         return out

    def tangent(self, t_in, h=0.001, tknots=None):
        """
        Calc numerical tangents for spline at t_in
        """

        if tknots is None:
            tknots = self.tknots

        t_ph = t_in + h
        t_mh = t_in - h
        t_less_than_0 = t_mh < 0.0
        t_great_than_1 = t_ph > 1.0
        t_mh[t_less_than_0] += h
        t_ph[t_great_than_1] -= h
        tanget_ph = self.eval(t_ph)
        tanget_mh = self.eval(t_mh)
        tanget = tanget_ph - tanget_mh
        tanget[t_less_than_0 | t_great_than_1] *= 2
        return tanget / h

class LinearSpline(Spline):
    def __init__(self, vertices, tknots = None, metric = None, is_cyclic = False):
        """
        vertices: vertices in Sverchok's format (list of tuples)
        tknots: np.array of shape (n-1,). If not provided - calculated automatically based on metric
        metric: string, one of "DISTANCE", "MANHATTAN", "POINTS", "CHEBYSHEV". Mandatory if tknots
                is not provided
        is_cyclic: whether the spline is cyclic

        creates a cubic spline through the locations given in vertices
        """

        super().__init__()

        if is_cyclic:
            pts = np.array(vertices + [vertices[0]])
        else:
            pts = np.array(vertices)

        if tknots is None:
            if metric is None:
                raise Exception("LinearSpline: either tknots or metric must be specified")
            tknots = Spline.create_knots(pts, metric)

        self.pts = pts
        self.tknots = tknots
        self.is_cyclic = is_cyclic

    def get_t_segments(self):
        return list(zip(self.tknots, self.tknots[1:]))

    def get_degree(self):
        return 1

    def get_control_points(self):
        starts = self.pts[:-1]
        ends = self.pts[1:]
        return np.transpose(np.stack((starts, ends)), axes=(1,0,2))

    def eval(self, t_in, tknots = None):
        """
        Eval the liner spline f(t) = x,y,z through the points
        in pts given the knots in tknots at the point in t_in
        """

        if tknots is None:
            tknots = self.tknots
            
        ptsT = self.pts.T
        out = np.zeros((3, len(t_in)))
        for i in range(3):
            out[i] = np.interp(t_in, tknots, ptsT[i])
        return out.T

    def tangent(self, t_in, tknots = None, h = None):
        if tknots is None:
            tknots = self.tknots

        lookup_segments = GenerateLookup(self.is_cyclic, self.pts.tolist())
        return np.array([lookup_segments.find_bucket(f) for f in t_in])

class Spline2D(object):
    """
    2D Spline (surface).
    Composed by putting 1D splines along V direction, and then interpolating
    across them (in U direction) by using another series of 1D splines.
    U and V splines can both be either linear or cubic.
    The spline can optionally be cyclic in U and/or V directions
    (so it can form a cylindrical or thoroidal surface).
    This is implemented partly in pure python, partly in numpy, so the performance
    is not very good. The performance is not very bad either, because of caching.
    """
    def __init__(self, vertices,
            u_spline_constructor = CubicSpline, v_spline_constructor = None,
            metric = "DISTANCE",
            is_cyclic_u = False, is_cyclic_v = False):
        """
        vertices: Vertices in Sverchok format, i.e. list of list of 3-tuples.
        u_spline_constructor: constructor of Spline objects.
        v_spline_constructor: constructor of Spline objects. Defaults to u_spline_constructor.
        is_cyclic_u: whether the spline is cyclic in the U direction
        is_cyclic_v: whether the spline is cyclic in the V direction
        metric: string, one of "DISTANCE", "MANHATTAN", "POINTS", "CHEBYSHEV".
        """
        self.vertices = np.array(vertices)
        if v_spline_constructor is None:
            v_spline_constructor = u_spline_constructor
        self.u_spline_constructor = u_spline_constructor
        self.v_spline_constructor = v_spline_constructor
        self.metric = metric
        self.is_cyclic_u = is_cyclic_u
        self.is_cyclic_v = is_cyclic_v

        self._v_splines = [v_spline_constructor(verts, is_cyclic=is_cyclic_v, metric=metric) for verts in vertices]

        # Caches
        # v -> Spline
        self._u_splines = {}
        # (u,v) -> vertex
        self._eval_cache = {}
        # (u,v) -> normal
        self._normal_cache = {}

    def get_u_spline(self, v, vertices):
        """Get a spline along U direction for specified value of V coordinate"""
        spline = self._u_splines.get(v, None)
        if spline is not None:
            return spline
        else:
            spline = self.u_spline_constructor(vertices, is_cyclic=self.is_cyclic_u, metric=self.metric)
            self._u_splines[v] = spline
            return spline

    def eval(self, u, v):
        """
        u, v: floats in [0, 1].
        Returns 3-tuple of floats.

        Evaluate the spline at single point.
        """

        result = self._eval_cache.get((u,v), None)
        if result is not None:
            return result
        else:
            spline_vertices = [spline.eval_at_point(v) for spline in self._v_splines]
            u_spline = self.get_u_spline(v, spline_vertices)
            result = u_spline.eval_at_point(u)
            self._eval_cache[(u,v)] = result
            return result

    def normal(self, u, v, h=0.001):
        """
        u, v: floats in [0,1].
        h: step for numeric differentials calculation.
        Returns 3-tuple of floats.

        Get the normal vector for spline at specific point.
        """

        result = self._normal_cache.get((u,v), None)
        if result is not None:
            return result
        else:
            point = np.array(self.eval(u, v))
            point_u = np.array(self.eval(u+h, v))
            point_v = np.array(self.eval(u, v+h))
            du = (point_u - point)/h
            dv = (point_v - point)/h
            n = np.cross(du, dv)
            norm = np.linalg.norm(n)
            if norm != 0:
                n = n / norm
            #debug("DU: {}, DV: {}, N: {}".format(du, dv, n))
            result = tuple(n)
            self._normal_cache[(u,v)] = result
            return result

class GenerateLookup():

    def __init__(self, cyclic, vlist):
        self.lookup = {}
        self.summed_lengths = []
        self.indiv_lengths = []
        self.normals = []
        self.buckets = []
        if cyclic:
            vlist = vlist + [vlist[0]]

        self.get_seq_len(vlist)
        self.acquire_lookup_table()
        self.get_buckets()
        # for idx, (k, v) in enumerate(sorted(self.lookup.items())):
        #     debug(k, v)

    def find_bucket(self, factor):
        for bucket_min, bucket_max in zip(self.buckets[:-1], self.buckets[1:]):
            if bucket_min <= factor < bucket_max:
                tval = self.lookup.get(bucket_min)  # , self.lookup.get(self.buckets[-1]))

                return tval

        # return last bucket just in case
        return self.lookup.get(self.buckets[-1])

    def get_buckets(self):
        self.buckets = [(clen / self.total_length) for clen in self.summed_lengths]
    
    def acquire_lookup_table(self):
        for current_length, segment_normal in zip(self.summed_lengths, self.normals):
            self.lookup[current_length / self.total_length] = segment_normal
        
    def get_seq_len(self, vlist):
        add_len = self.indiv_lengths.append
        add_normal = self.normals.append
        add_to_sumlist = self.summed_lengths.append
        current_length = 0.0
        for idx in range(len(vlist)-1):
            v = vlist[idx][0]-vlist[idx+1][0], vlist[idx][1]-vlist[idx+1][1], vlist[idx][2]-vlist[idx+1][2]
            length = math.sqrt((v[0]*v[0]) + (v[1]*v[1]) + (v[2]*v[2]))
            add_normal(v)
            add_len(length)
            add_to_sumlist(current_length)
            current_length += length

        self.total_length = sum(self.indiv_lengths)
            
def householder(u):
    '''
    Calculate Householder reflection matrix.

    u: mathutils.Vector or tuple of 3 floats.
    returns mathutils.Matrix.
    '''
    x,y,z = u[0], u[1], u[2]
    m = Matrix([[x*x, x*y, x*z, 0], [x*y, y*y, y*z, 0], [x*z, y*z, z*z, 0], [0,0,0,0]])
    h = Matrix() - 2*m
    return h

def autorotate_householder(e1, xx):
    '''
    A matrix of transformation which will transform xx vector into e1,
    calculated via Householder matrix.
    See http://en.wikipedia.org/wiki/QR_decomposition

    e1, xx: mathutils.Vector.
    returns mathutils.Matrix.
    '''

    sign = -1
    alpha = xx.length * sign
    u = xx - alpha*e1
    v = u.normalized()
    q = householder(v)
    return q

def autorotate_track(e1, xx, up):
    '''
    A matrix of transformation which will transform xx vector into e1,
    calculated via Blender's to_track_quat method.

    e1: string, one of "X", "Y", "Z"
    xx: mathutils.Vector.
    up: string, one of "X", "Y", "Z".
    returns mathutils.Matrix.
    '''
    rotation = xx.to_track_quat(e1, up)
    return rotation.to_matrix().to_4x4()

def autorotate_diff(e1, xx):
    '''
    A matrix of transformation which will transform xx vector into e1,
    calculated via Blender's rotation_difference method.

    e1, xx: mathutils.Vector.
    returns mathutils.Matrix.
    '''
    return xx.rotation_difference(e1).to_matrix().to_4x4()

def diameter(vertices, axis):
    """
    Calculate diameter of set of vertices along specified axis.
    
    vertices: list of mathutils.Vector or of 3-tuples of floats.
    axis: either
        * integer: 0, 1 or 2 for X, Y or Z
        * string: 'X', 'Y' or 'Z'
        * 3-tuple of floats or Vector: any direction
        * None: calculate diameter regardless of direction
    returns float.
    """
    if axis is None:
        distances = [(mathutils.Vector(v1) - mathutils.Vector(v2)).length for v1 in vertices for v2 in vertices]
        return max(distances)
    elif isinstance(axis, tuple) or isinstance(axis, Vector):
        axis = mathutils.Vector(axis).normalized()
        ds = [mathutils.Vector(vertex).dot(axis) for vertex in vertices]
        M = max(ds)
        m = min(ds)
        return (M-m)
    else:
        if axis == 'X':
            axis = 0
        elif axis == 'Y':
            axis = 1
        elif axis == 'Z':
            axis = 2
        elif isinstance(axis, str):
            raise Exception("Unknown axis: {}".format(axis))

        xs = [vertex[axis] for vertex in vertices]
        M = max(xs)
        m = min(xs)
        return (M-m)

def center(data):
    """
    input: data - a list of 3-tuples or numpy array of same shape
    output: 3-tuple - arithmetical average of input vertices (barycenter)
    """
    array = np.array(data)
    n = array.shape[0]
    center = array.sum(axis=0) / n
    return tuple(center)

def interpolate_quadratic_bezier(knot1, handle, knot2, resolution):
    """
    Interpolate a quadartic bezier spline segment.
    Quadratic bezier curve is defined by two knots (at the beginning and at the
    end of segment) and one handle.

    Quadratic bezier curves is a special case of cubic bezier curves, which
    are implemented in blender. So this function just converts input data
    and calls for interpolate_bezier.
    """
    if not isinstance(knot1, mathutils.Vector):
        knot1 = mathutils.Vector(knot1)
    if not isinstance(knot2, mathutils.Vector):
        knot2 = mathutils.Vector(knot2)
    if not isinstance(handle, mathutils.Vector):
        handle = mathutils.Vector(handle)

    handle1 = knot1 + (2.0/3.0) * (handle - knot1)
    handle2 = handle + (1.0/3.0) * (knot2 - handle)
    return interpolate_bezier(knot1, handle1, handle2, knot2, resolution)

def calc_normal(vertices):
    """
    Calculate normal for a face defined by specified vertices.
    For tris or quads, mathutils.geometry.normal() is used.
    Ngon will be triangulated, and then the average normal of
    all resulting tris will be returned.

    input: list of 3-tuples or list of mathutils.Vector.
    output: mathutils.Vector.
    """
    n = len(vertices)
    vertices = list(map(mathutils.Vector, vertices))
    if n <= 4:
        return mathutils.geometry.normal(*vertices)
    else:
        # Triangluate
        triangle_idxs = [[0, k, k+1] for k in range(1, n-1)]
        triangles = [[vertices[i] for i in idxs] for idxs in triangle_idxs]
        subnormals = [mathutils.geometry.normal(*triangle) for triangle in triangles]
        return mathutils.Vector(center(subnormals))

class PlaneEquation(object):
    """
    An object, containing the coefficients A, B, C, D in the equation of a
    plane:
        
        A*x + B*y + C*z + D = 0
    """
    def __init__(self, a, b, c, d):
        self.a = a
        self.b = b
        self.c = c
        self.d = d

    def __repr__(self):
        return "[{}, {}, {}, {}]".format(self.a, self.b, self.c, self.d)
    
    def __str__(self):
        return "{}x + {}y + {}z + {} = 0".format(self.a, self.b, self.c, self.d)

    @classmethod
    def from_normal_and_point(cls, normal, point):
        a, b, c = tuple(normal)
        if (a*a + b*b + c*c) < 1e-8:
            raise Exception("Plane normal is (almost) zero!")
        cx, cy, cz = tuple(point)
        d = - (a*cx + b*cy + c*cz)
        return PlaneEquation(a, b, c, d)

    @classmethod
    def from_three_points(cls, p1, p2, p3):
        x1, y1, z1 = p1[0], p1[1], p1[2]
        x2, y2, z2 = p2[0], p2[1], p2[2]
        x3, y3, z3 = p3[0], p3[1], p3[2]

        a = (y2 - y1)*(z3-z1) - (z2 - z1)*(y3 - y1)
        b = - (x2 - x1)*(z3-z1) + (z2 - z1)*(x3 - x1)
        c = (x2 - x1)*(y3 - y1) - (y2 - y1)*(x3 - x1)

        return PlaneEquation.from_normal_and_point((a, b, c), p1)

    @classmethod
    def from_point_and_two_vectors(cls, point, v1, v2):
        normal = v1.cross(v2)
        return PlaneEquation.from_normal_and_point(normal, point)

    @classmethod
    def from_coordinate_plane(cls, plane_name):
        if plane_name == 'XY':
            return PlaneEquation(0, 0, 1, 0)
        elif plane_name == 'YZ':
            return PlaneEquation(1, 0, 0, 0)
        elif plane_name == 'XZ':
            return PlaneEquation(0, 1, 0, 0)
        else:
            raise Exception("Unknown coordinate plane name")

    @classmethod
    def from_coordinate_value(cls, axis, value):
        if axis in 'XYZ':
            axis = 'XYZ'.index(axis)
        elif axis not in {0, 1, 2}:
            raise Exception("Unknown coordinate axis")
        
        point = np.zeros((3,), dtype=np.float64)
        normal = np.zeros((3,), dtype=np.float64)

        point[axis] = value
        normal[axis] = 1.0

        return PlaneEquation.from_normal_and_point(normal, point)

    @classmethod
    def from_matrix(cls, matrix, normal_axis='Z'):
        if normal_axis == 'X':
            normal = Vector((1,0,0))
        elif normal_axis == 'Y':
            normal = Vector((0,1,0))
        elif normal_axis == 'Z':
            normal = Vector((0,0,1))
        else:
            raise Exception(f"Unsupported normal_axis = {normal_axis}; supported are: X,Y,Z")
        normal = (matrix @ normal) - matrix.translation
        point = matrix.translation
        return PlaneEquation.from_normal_and_point(normal, point)

    def normalized(self):
        """
        Return equation, which defines exactly the same plane, but with coefficients adjusted so that

            A^2 + B^2 + C^2 = 1

        holds.
        """
        normal = self.normal.length
        if abs(normal) < 1e-8:
            raise Exception("Normal of the plane is (nearly) zero: ({}, {}, {})".format(self.a, self.b, self.c))
        return PlaneEquation(self.a/normal, self.b/normal, self.c/normal, self.d/normal)
    
    def check(self, point, eps=1e-6):
        """
        Check if specified point belongs to the plane.
        """
        a, b, c, d = self.a, self.b, self.c, self.d
        x, y, z = point[0], point[1], point[2]
        value = a*x + b*y + c*z + d
        return abs(value) < eps

    def second_vector(self):
        eps = 1e-6
        if abs(self.c) > eps:
            v = Vector((1, 0, -self.a/self.c))
        elif abs(self.a) > eps:
            v = Vector((-self.b/self.a, 1, 0))
        elif abs(self.b) > eps:
            v = Vector((1, -self.a/self.b, 0))
        else:
            raise Exception("plane normal is (almost) zero")
        return v

    def two_vectors(self, normalize=False):
        """
        Return two vectors that are parallel two this plane.
        Note: the two vectors returned are orthogonal.
        Lengths of the returned vector is arbitrary.

        output: (Vector, Vector)
        """
        v1 = self.second_vector()
        v2 = v1.cross(self.normal)
        if normalize:
            v1.normalize()
            v2.normalize()
        return v1, v2

    def get_matrix(self, invert_y=False):
        x = self.second_vector().normalized()
        z = self.normal.normalized()
        y = z.cross(x).normalized()
        if invert_y:
            y = - y
        return Matrix([x, y, z]).transposed()

    def point_uv_projection(self, point):
        point = Vector(point) - self.nearest_point_to_origin()
        matrix = self.get_matrix(invert_y=True).inverted()
        uvw = matrix @ point
        return uvw.xy

    def evaluate(self, u, v, normalize=False):
        """
        Return a point on the plane by it's UV coordinates.
        UV coordinates origin is self.point.
        Orientation of UV coordinates system is undefined.
        Scale of UV coordinates system is defined by coordinates
        of self.normal. One can use plane.normalized().evaluate()
        to make sure that the scale of UV coordinates system is 1:1.

        input: two floats.
        output: Vector.
        """
        p0 = self.nearest_point_to_origin()
        v1, v2 = self.two_vectors(normalize)
        return p0 + u*v1 + v*v2

    @property
    def normal(self):
        return mathutils.Vector((self.a, self.b, self.c))

    @normal.setter
    def normal(self, normal):
        self.a = normal[0]
        self.b = normal[1]
        self.c = normal[2]

    def nearest_point_to_origin(self):
        """
        Returns the point on plane which is the nearest
        to the origin (0, 0, 0).
        output: Vector.
        """
        a, b, c, d = self.a, self.b, self.c, self.d
        sqr = a*a + b*b + c*c
        if sqr < 1e-8:
            raise Exception("Plane normal is (almost) zero!")
        return mathutils.Vector(((- a*d)/sqr, (- b*d)/sqr, (- c*d)/sqr))
    
    def distance_to_point(self, point):
        """
        Return distance from specified point to this plane.
        input: Vector or 3-tuple
        output: float.
        """
        point_on_plane = self.nearest_point_to_origin()
        return mathutils.geometry.distance_point_to_plane(mathutils.Vector(point), point_on_plane, self.normal)

    def distance_to_points(self, points):
        """
        Return distances from specified points to this plane.
        input: list of 3-tuples, or numpy array of same shape
        output: numpy array of floats.
        """
        # Distance from (x,y,z) to the plane is given by formula:
        # 
        #          | A x + B y + C z + D |
        #   rho = -------------------------
        #           sqrt(A^2 + B^2 + C^2)
        #
        points = np.asarray(points)
        a, b, c, d = self.a, self.b, self.c, self.d
        # (A x + B y + C z) is a scalar product of (x, y, z) and (A, B, C)
        numerators = abs(points.dot([a, b, c]) + d)
        denominator = math.sqrt(a*a + b*b + c*c)
        return numerators / denominator

    def intersect_with_line(self, line, min_det=1e-12):
        """
        Calculate intersection between this plane and specified line.
        input: line - an instance of LineEquation.
        output: Vector.
        """
        a, b, c = line.a, line.b, line.c
        x0, y0, z0 = line.x0, line.y0, line.z0

        # Here we numerically solve the system of linear equations:
        #
        #   /    x - x0   y - y0   z - z0
        #   |    ------ = ------ = ------, (line)
        #   /      A        B        C                (*)
        #   `
        #   |   Ap x + Bp y + Cp z + Dp = 0    (plane)
        #    `
        # 
        # with relation to x, y, z.
        # It is possible that any two of A, B, C are equal to zero,
        # but not all three of them.
        # Depending on which of A, B, C is not zero, we should
        # consider different representations of line equation.
        #
        # For example, if B != 0, we can represent (*) as
        #
        #   B (x - x0) = A (y - y0),
        #   C (y - y0) = B (z - z0),
        #   Ap x + Bp x + Cp z + Dp = 0.
        #
        # But, if B == 0, then this representation will contain
        # two exactly equivalent equations:
        # 
        #   0 = A (y - y0),
        #   C (y - y0) = 0,
        #   Ap x + 0 + Cp z + Dp = 0.
        #
        # In this case, the system will become singular; so
        # we must choose another representation of (*) system.

        epsilon = 1e-8

        #info("Line: %s", line)

        if abs(a) > epsilon:
            matrix = np.array([
                        [b, -a, 0],
                        [c, 0, -a],
                        [self.a, self.b, self.c]])
            free = np.array([
                        b*x0 - a*y0,
                        c*x0 - a*z0,
                        -self.d])
        elif abs(b) > epsilon:
            matrix = np.array([
                        [b, -a, 0],
                        [0, c, -b],
                        [self.a, self.b, self.c]])

            free = np.array([
                        b*x0 - a*y0,
                        c*y0 - b*z0,
                        -self.d])
        elif abs(c) > epsilon:
            matrix = np.array([
                        [c, 0, -a],
                        [0, c, -b],
                        [self.a, self.b, self.c]])
            free = np.array([
                        c*x0 - a*z0,
                        c*y0 - b*z0,
                        -self.d])
        else:
            raise Exception("Invalid plane: all coefficients are (nearly) zero: {}, {}, {}".format(a, b, c))

        det = linalg.det(matrix)
        if abs(det) < min_det:
            print(f"No intersection: det = {det}")
            return None
            #raise Exception("Plane: {}, line: {}, det: {}".format(self, line, det))

        result = np.linalg.solve(matrix, free)
        x, y, z = result[0], result[1], result[2]
        return mathutils.Vector((x, y, z))

    def side_of_point(self, point, eps=1e-8):
        """
        Determine the side on which the point is with relation to this plane.

        input: Vector or 3-tuple or numpy array of same shape
        output: +1 if the point is at one side of the plane; 
                -1 if the point is at another side;
                0 if the point belongs to the plane.
                "Positive" side of the plane is defined by direction of
                normal vector.
        """
        a, b, c, d = self.a, self.b, self.c, self.d
        x, y, z = point[0], point[1], point[2]
        value = a*x + b*y + c*z + d
        if abs(value) < eps:
            return 0
        elif value > 0:
            return +1
        else:
            return -1

    def side_of_points(self, points):
        """
        For each point, determine the side on which the point is with relation to this plane.

        input: numpy array of shape (n, 3)
        output: numpy array of shape (n,):
                +1 if the point is at one side of the plane; 
                -1 if the point is at another side;
                0 if the point belongs to the plane.
                "Positive" side of the plane is defined by direction of
                normal vector.
        """
        a, b, c, d = self.a, self.b, self.c, self.d
        values = points.dot([a,b,c]) + d
        return np.sign(values)

    def projection_of_point(self, point):
        """
        Return a projection of specified point to this plane.
        input: Vector or 3-tuple.
        output: Vector.
        """
        normal = self.normal.normalized()
        distance = abs(self.distance_to_point(point))
        sign = self.side_of_point(point)
        result = Vector(point) - sign * distance * normal
        #info("P(%s): %s - %s * [%s] * %s = %s", point, point, sign, distance, normal, result)
        return result
    
    def projection_of_points(self, points):
        """
        Return projections of specified points to this plane.
        input: list of Vector or list of 3-tuples or numpy array of shape (n, 3).
        output: numpy array of shape (n, 3).
        """
        points = np.array(points)
        normal = np.array(self.normal.normalized())
        distances = self.distance_to_points(points)
        signs = self.side_of_points(points)
        signed_distances = np.multiply(signs, distances)
        scaled_normals = np.outer(signed_distances, normal)
        return points - scaled_normals

    def projection_of_vector(self, v1, v2):
        v1p = self.projection_of_point(v1)
        v2p = self.projection_of_point(v2)
        return v2p - v1p

    def projection_of_matrix(self, matrix, direction_axis='Z', track_axis='X'):
        if direction_axis == track_axis:
            raise Exception("Direction axis must differ from tracked axis")

        direction_axis_idx = 'XYZ'.index(direction_axis)
        track_axis_idx = 'XYZ'.index(track_axis)
        #third_axis_idx = list(set([0,1,2]).difference([direction_axis_idx, track_axis_idx]))[0]

        xx = Vector((1, 0, 0))
        yy = Vector((0, 1, 0))
        zz = Vector((0, 0, 1))
        axes = [xx, yy, zz]

        z_axis_v = axes[direction_axis_idx]
        x_axis_v = axes[(direction_axis_idx+1)%3]
        y_axis_v = axes[(direction_axis_idx+2)%3]

        direction = matrix @ z_axis_v
        x_axis = matrix @ x_axis_v
        y_axis = matrix @ y_axis_v

        orig_point = matrix.translation
        line = LineEquation.from_direction_and_point(direction, orig_point)
        point = self.intersect_with_line(line)

        new_x_axis = self.projection_of_vector(orig_point, orig_point + x_axis).normalized()
        new_y_axis = self.projection_of_vector(orig_point, orig_point + y_axis).normalized()
        new_z_axis = new_x_axis.cross(new_y_axis).normalized()
        if (track_axis_idx + 1) % 3 == direction_axis_idx:
            new_y_axis = new_z_axis.cross(new_x_axis)
        else:
            new_x_axis = new_y_axis.cross(new_z_axis)
        
        new_matrix = Matrix([new_x_axis, new_y_axis, new_z_axis]).transposed().to_4x4()
        new_matrix.translation = point
        
        return new_matrix

    def intersect_with_plane(self, plane2):
        """
        Return an intersection of this plane with another one.
        
        input: PlaneEquation
        output: LineEquation or None, in case two planes are parallel.
        """
        if self.is_parallel(plane2):
            debug("{} is parallel to {}".format(self, plane2))
            return None

        # We need an arbitrary point on this plane and two vectors.
        # Draw two lines in this plane and see for theirs intersection
        # with another plane.
        p0 = self.nearest_point_to_origin()
        v1, v2 = self.two_vectors()
        # it might be that p0 belongs to plane2; in that case we choose
        # another point in the same plane
        if plane2.check(p0):
            # Since v1 and v2 are orthogonal, it may not be that they are
            # both parallel to plane2.
            if not plane2.is_parallel(v1):
                p0 = p0 + v1
            else:
                p0 = p0 + v2
        line1 = LineEquation.from_direction_and_point(v1, p0).normalized()
        line2 = LineEquation.from_direction_and_point(v2, p0).normalized()

        # it might be that one of vectors we chose is parallel to plane2
        # (since we are choosing them arbitrarily); but from the way
        # we are choosing v1 and v2, we know they are orthogonal.
        # So if we just rotate them by pi/4, they will no longer be
        # parallel to plane2.
        if plane2.is_parallel(line1) or plane2.is_parallel(line2):
            v1_new = v1 + v2
            v2_new = v1 - v2
            debug("{}, {} => {}, {}".format(v1, v2, v1_new, v2_new))
            line1 = LineEquation.from_direction_and_point(v1_new, p0)
            line2 = LineEquation.from_direction_and_point(v2_new, p0)

        p1 = plane2.intersect_with_line(line1)
        p2 = plane2.intersect_with_line(line2)
        if p1 is None:
            raise Exception(f"Plane {self} does not intersect with plane {plane2}, because the last does not intersect with line {line1}")
        if p2 is None:
            raise Exception(f"Plane {self} does not intersect with plane {plane2}, because the last does not intersect with line {line2}")
        return LineEquation.from_two_points(p1, p2)

    def is_parallel(self, other, eps=1e-8):
        """
        Check if other object is parallel to this plane.
        input: PlaneEquation, LineEquation or Vector.
        output: boolean.
        """
        if isinstance(other, PlaneEquation):
            return abs(self.normal.angle(other.normal)) < eps
        elif isinstance(other, LineEquation):
            return abs(self.normal.dot(other.direction)) < eps
        elif isinstance(other, mathutils.Vector):
            return abs(self.normal.dot(other)) < eps
        else:
            raise Exception("Don't know how to check is_parallel for {}".format(type(other)))

class LineEquation(object):
    """
    An object, containing the coefficients A, B, C, x0, y0, z0 in the
    equation of a line:

            x - x0   y - y0   z - z0
            ------ = ------ = ------,
               A       B        C
    """

    def __init__(self, a, b, c, point):
        epsilon = 1e-8
        if abs(a) < epsilon and abs(b) < epsilon and abs(c) < epsilon:
            raise Exception("Direction is (nearly) zero: {}, {}, {}".format(a, b, c))
        self.a = a
        self.b = b
        self.c = c
        self.point = point

    def normalized(self):
        a1, b1, c1 = tuple(self.direction.normalized())
        eq = LineEquation(a1, b1, c1, self.point)
        return eq

    @classmethod
    def from_two_points(cls, p1, p2):
        if p1 is None or p2 is None:
            raise TypeError("None was passed instead of one of points")
        if (mathutils.Vector(p1) - mathutils.Vector(p2)).length < 1e-8:
            raise Exception("Two points are (almost) the same: {}, {}".format(p1, p2))
        x1, y1, z1 = p1[0], p1[1], p1[2]
        x2, y2, z2 = p2[0], p2[1], p2[2]

        a = x2 - x1
        b = y2 - y1
        c = z2 - z1

        return LineEquation(a, b, c, p1)

    @classmethod
    def from_direction_and_point(cls, direction, point):
        a, b, c = tuple(direction)
        return LineEquation(a, b, c, point)

    @classmethod
    def from_coordinate_axis(cls, axis_name):
        if axis_name == 'X':
            return LineEquation(1, 0, 0, (0, 0, 0))
        elif axis_name == 'Y':
            return LineEquation(0, 1, 0, (0, 0, 0))
        elif axis_name == 'Z':
            return LineEquation(0, 0, 1, (0, 0, 0))
        else:
            raise Exception("Unknown axis name")

    def check(self, point, eps=1e-6):
        """
        Check if the specified point belongs to the line.
        """
        a, b, c = self.a, self.b, self.c
        x0, y0, z0 = self.x0, self.y0, self.z0
        x, y, z = point[0], point[1], point[2]

        value1 = b * (x - x0) - a * (y - y0)
        value2 = c * (y - y0) - b * (z - z0)

        return abs(value1) < eps and abs(value2) < eps

    @property
    def x0(self):
        return self.point[0]
    
    @x0.setter
    def x0(self, x0):
        self.point[0] = x0

    @property
    def y0(self):
        return self.point[1]
    
    @y0.setter
    def y0(self, y0):
        self.point[1] = y0

    @property
    def z0(self):
        return self.point[2]
    
    @z0.setter
    def z0(self, z0):
        self.point[2] = z0

    @property
    def direction(self):
        return mathutils.Vector((self.a, self.b, self.c))

    @direction.setter
    def direction(self, vector):
        self.a = vector[0]
        self.b = vector[1]
        self.c = vector[2]

    def __repr__(self):
        return "[{}, {}, {}, ({}, {}, {})]".format(self.a, self.b, self.c, self.x0, self.y0, self.z0)
    
    def __str__(self):
        return "(x - {})/{} = (y - {})/{} = (z - {})/{}".format(self.x0, self.a, self.y0, self.b, self.z0, self.c)

    def distance_to_point(self, point):
        """
        Return the distance between the specified point and this line.
        input: Vector or 3-tuple.
        output: float.
        """
        # TODO: there should be more effective way to do this
        projection = self.projection_of_point(point)
        return (mathutils.Vector(point) - projection).length

    def distance_to_points(self, points):
        """
        Return the distance between the specified points and this line.
        input: np.array of shape (n, 3)
        output: np.array of shape (n,)
        """
        # TODO: there should be more effective way to do this
        projection = self.projection_of_points(points)
        return np.linalg.norm(points - projection, axis=1)

    def projection_of_point(self, point):
        """
        Return the projection of the specified point on this line.
        input: Vector or 3-tuple.
        output: Vector.
        """
        # Draw a plane, which has the same normal as
        # this line's direction vector, and which contains the
        # given point
        plane = PlaneEquation.from_normal_and_point(self.direction, point)
        # Then find an intersection of that plane with this line.
        return plane.intersect_with_line(self)

    def projection_of_points(self, points):
        """
        Return the projections of the specified points on this line.
        input: np.array of shape (n, 3)
        output: np.array of shape (n, 3)
        """
        direction = np.array(self.direction)
        unit_direction = direction / np.linalg.norm(direction)
        unit_direction = unit_direction[np.newaxis]
        center = np.array(self.point)
        to_points = points - center
        projection_lengths = (to_points * unit_direction).sum(axis=1) # np.dot(to_points, unit_direction)
        projection_lengths = projection_lengths[np.newaxis].T
        projections = projection_lengths * unit_direction
        return center + projections
    
    def distance_to_line(self, line2, parallel_threshold=1e-6):
        r1 = self.point
        r2 = line2.point
        s1 = self.direction
        s2 = line2.direction
        num = np_mixed_product(r2-r1, s1, s2)
        denom = np.linalg.norm(np.cross(s1, s2))
        if denom < parallel_threshold:
            raise Exception("Lines are (almost) parallel")
        return abs(num) / denom

def distance(v1, v2):
    v1 = np.asarray(v1)
    v2 = np.asarray(v2)
    return np.linalg.norm(v1 - v2)

def locate_linear(p1, p2, p):
    dx = p2[0] - p1[0]
    dy = p2[1] - p1[1]
    dz = p2[2] - p1[2]
    dxs = np.array([dx, dy, dz])

    i = np.argmax(abs(dxs))
    u = (p[i] - p1[i]) / dxs[i]
    #print(f"L: {p1} - {p2}: {p} => {u}")
    return u

def intersect_segment_segment(v1, v2, v3, v4, endpoint_tolerance=1e-3, tolerance=1e-3):
    x1,y1,z1 = v1
    x2,y2,z2 = v2
    x3,y3,z3 = v3
    x4,y4,z4 = v4

    #d1 = distance(v1, v2)
    #d2 = distance(v3, v4)
    #m = np.array([v2-v1, v3-v1, v4-v1])
    #det_m = np.linalg.det(m)
    #if abs(det_m) > 1e-6:
    #    print(f"Det_m: {det_m}")
    #    return None

    line1 = LineEquation.from_two_points(v1, v2)
    line2 = LineEquation.from_two_points(v3, v4)
    dist = line1.distance_to_line(line2)
    if dist > tolerance:
        #print(f"Distance: {dist}")
        return None

    ds = line1.distance_to_points([v3, v4])
    if ds[0] < tolerance:
        u = locate_linear(v1, v2, v3)
        return u, 0.0, np.asarray(v3)
    if ds[1] < tolerance:
        u = locate_linear(v1, v2, v4)
        return u, 1.0, np.asarray(v4)

    ds = line2.distance_to_points([v1, v2])
    if ds[0] < tolerance:
        v = locate_linear(v3, v4, v1)
        return 0.0, v, np.asarray(v1)
    if ds[1] < tolerance:
        v = locate_linear(v3, v4, v2)
        return 1.0, v, np.asarray(v2)

    denom = np.linalg.det(np.array([
            [x1-x2, x4-x3],
            [y1-y2, y4-y3]
        ]))

    num1 = np.linalg.det(np.array([
            [x4-x2, x4-x3],
            [y4-y2, y4-y3]
        ]))
    num2 = np.linalg.det(np.array([
            [x1-x2, x4-x2],
            [y1-y2, y4-y2]
        ]))

    u = num1 / denom
    v = num2 / denom

    et = endpoint_tolerance
    if not ((0.0-et <= u <= 1.0+et) and (0.0-et <= v <= 1.0+et)):
        #print(f"U = {u}, V = {v}, Dist={dist}")
        return None
#     if u < 0.0:
#         u = 0.0
#     if u > 1.0:
#         u = 1.0
#     if v < 0.0:
#         v = 0.0
#     if v > 0.0:
#         v = 1.0

    x = u*(x1-x2) + x2
    y = u*(y1-y2) + y2
    z = u*(z1-z2) + z2
    pt = np.array([x,y,z])

    return u, v, pt

class LineEquation2D(object):
    def __init__(self, a, b, c):
        epsilon = 1e-8
        if abs(a) < epsilon and abs(b) < epsilon:
            raise Exception(f"Direction is (nearly) zero: {a}, {b}")
        self.a = a
        self.b = b
        self.c = c

    def __repr__(self):
        return f"{self.a}*x + {self.b}*y + {self.c} = 0"

    @classmethod
    def from_normal_and_point(cls, normal, point):
        a, b = tuple(normal)
        cx, cy = tuple(point)
        c = - (a*cx + b*cy)
        return LineEquation2D(a, b, c)

    @classmethod
    def from_direction_and_point(cls, direction, point):
        dx, dy = tuple(direction)
        return LineEquation2D.from_normal_and_point((-dy, dx), point)

    @classmethod
    def from_two_points(cls, v1, v2):
        x1,y1 = tuple(v1)
        x2,y2 = tuple(v2)
        a = y2 - y1
        b = x1 - x2
        c = y1*x2 - x1*y2
        epsilon = 1e-8
        if abs(a) < epsilon and abs(b) < epsilon:
            raise Exception(f"Two points are too close: {v1}, {v2}")
        return LineEquation2D(a, b, c)

    @classmethod
    def from_coordinate_axis(cls, axis_name):
        if axis_name == 'X':
            return LineEquation2D(0, 1, 0)
        elif axis_name == 'Y':
            return LineEquation2D(1, 0, 0)
        else:
            raise Exception("Unknown coordinate axis name")

    @property
    def normal(self):
        return Vector((self.a, self.b))

    @normal.setter
    def normal(self, normal):
        self.a = normal[0]
        self.b = normal[1]

    @property
    def direction(self):
        return Vector((-self.b, self.a))

    @direction.setter
    def direction(self, direction):
        self.a = - direvtion[1]
        self.b = direction[0]

    def nearest_point_to_origin(self):
        a, b, c = self.a, self.b, self.c
        sqr = a*a + b*b
        return Vector(( (-a*c)/sqr, (-b*c)/sqr ))

    def two_points(self):
        p1 = self.nearest_point_to_origin()
        p2 = p1 + self.direction
        return p1, p2

    def check(self, point, eps=1e-6):
        a, b, c = self.a, self.b, self.c
        x, y, z = tuple(point)
        value = a*x + b*y + c
        return abs(value) < eps

    def side_of_point(self, point, eps=1e-8):
        a, b, c = self.a, self.b, self.c
        x, y = tuple(point)
        value = a*x + b*y + c
        if abs(value) < eps:
            return 0
        elif value > 0:
            return +1
        else:
            return -1

    def distance_to_point(self, point):
        a, b, c = self.a, self.b, self.c
        x, y = tuple(point)
        value = a*x + b*y + c
        numerator = abs(value)
        denominator = sqrt(a*a + b*b)
        return numerator / denominator

    def projection_of_point(self, point):
        normal = self.normal.normalized()
        distance = self.distance_to_point(point)
        sign = self.side_of_point(point)
        return Vector(point) - sign * distance * normal

    def intersect_with_line(self, line2, min_det=1e-8):
        """
        Find intersection between two lines.
        """
        #
        #   /
        #   |  A1 x + B1 y + C1 = 0
        #  /
        #  \
        #   |  A2 x + B2 y + C2 = 0
        #   \
        #
        matrix = np.array([
                    [self.a, self.b],
                    [line2.a, line2.b]
                ])
        free = np.array([
                    -self.c,
                    -line2.c
                ])

        det = linalg.det(matrix)
        if abs(det) < min_det:
            return None

        result = np.linalg.solve(matrix, free)
        x, y = tuple(result)
        return Vector((x, y))

class CircleEquation2D(object):
    def __init__(self, center, radius):
        if not isinstance(center, Vector):
            center = Vector(center)
        self.center = center
        self.radius = radius

    def __str__(self):
        return f"(x - {self.center.x})^2 + (y - {self.center.y})^2 = {self.radius}^2"

    def evaluate(self, point):
        x, y = tuple(point)
        x0, y0 = tuple(self.center)
        r = self.radius
        return (x - x0)**2 + (y - y0)**2 - r**2

    def check(self, point, eps=1e-8):
        value = self.evaluate(point)
        return abs(value) < eps

    def intersect_with_line(self, line2):
        line_p1, line_p2 = line2.two_points()
        r = mathutils.geometry.intersect_line_sphere_2d(line_p1, line_p2, self.center, self.radius, False)
        return r

    def intersect_with_segment(self, p1, p2):
        return mathutils.geometry.intersect_line_sphere_2d(p1, p2, self.center, self.radius, True)

    def intersect_with_circle(self, circle2):
        return mathutils.geometry.intersect_sphere_sphere_2d(self.center, self.radius, circle2.center, circle2.radius)

    def projection_of_point(self, point, nearest=True):
        line = LineEquation2D.from_two_points(self.center, point)
        p1, p2 = self.intersect_with_line(line)
        if nearest:
            if p1 is None and p2 is None:
                return None
            if p1 is None and p2 is not None:
                return p2
            if p1 is not None and p2 is None:
                return p1
            rho1 = (point - p1).length
            rho2 = (point - p2).length
            if rho1 < rho2:
                return p1
            else:
                return p2
        else:
            return p1, p2

    def contains(self, point, include_bound=True, eps=1e-8):
        value = self.evaluate(point)
        on_edge = abs(value) < eps
        if include_bound:
            return (value < 0) or on_edge
        else:
            return value < 0

class Ellipse3D(object):
    """
    Class describing an ellipse in 3D.
    """
    def __init__(self, center, semi_major_axis, semi_minor_axis):
        """
        input: center - mathutils.Vector.
               semi_major_axis, semi_minor_axis - mathutils.Vector (pointing from center).
        """
        self.center = center
        self.semi_major_axis = semi_major_axis
        self.semi_minor_axis = semi_minor_axis

    @property
    def a(self):
        """
        Length of the semi-major axis
        """
        return self.semi_major_axis.length

    @property
    def b(self):
        """
        Length of the semi-minor axis
        """
        return self.semi_minor_axis.length

    @property
    def c(self):
        """
        Distance from the center of the ellipse to it's focal points.
        """
        a = self.a
        b = self.b
        if a < b:
            raise Exception("Major semi-axis of the ellipse can not be smaller than minor semi-axis")
        return sqrt(a*a - b*b)

    @property
    def eccentricity(self):
        return self.c / self.a

    def normal(self):
        return self.semi_major_axis.cross(self.semi_minor_axis).normalized()

    def get_matrix(self):
        matrix = Matrix([self.semi_major_axis.normalized(), self.semi_minor_axis.normalized(), self.normal()]).to_4x4().inverted()
        matrix.translation = self.center
        return matrix

    def focal_points(self):
        c = self.c
        dv = self.semi_major_axis.normalized() * c
        f1 = self.center - dv
        f2 = self.center + dv
        return [f1, f2]

    @property
    def f1(self):
        c = self.c
        dv = self.semi_major_axis.normalized() * c
        return self.center - dv

    @property
    def f2(self):
        c = self.c
        dv = self.semi_major_axis.normalized() * c
        return self.center + dv

class Triangle(object):
    """
    Class containing general information about a triangle (in 3D).
    A triangle is defined by three vertices.
    """
    def __init__(self, v1, v2, v3):
        """
        inputs: v1, v2, v3 - mathutils.Vector.
        """
        self.v1 = v1
        self.v2 = v2
        self.v3 = v3

    @property
    def vertices(self):
        """
        List of triangle vertices.
        """
        return [self.v1, self.v2, self.v3]

    def centroid(self):
        """
        Centroid (barycenter) of the triangle.
        """
        return (self.v1 + self.v2 + self.v3) / 3.0

    def normal(self):
        """
        Triangle plane normal.
        """
        return mathutils.geometry.normal(self.v1, self.v2, self.v3)

    def area(self):
        """
        Triangle area.
        """
        return mathutils.geometry.area_tri(self.v1, self.v2, self.v3)

    def perimeter(self):
        """
        Triangle perimeter.
        """
        dv1 = self.v2 - self.v1
        dv2 = self.v3 - self.v1
        dv3 = self.v3 - self.v2
        return dv1.length + dv2.length + dv3.length

    def inscribed_circle_radius(self):
        """
        The radius of the inscribed circle.
        """
        return 2 * self.area() / self.perimeter()

    def circumscribed_circle_radius(self):
        a = (self.v2 - self.v1).length
        b = (self.v3 - self.v1).length
        c = (self.v3 - self.v2).length
        p = (a+b+c)/2.0
        return (a*b*c) / (4 * sqrt(p*(p-a)*(p-b)*(p-c)))

    def inscribed_circle_center(self):
        """
        The center of the inscribed circle.
        returns: mathutils.Vector.
        """
        side_1 = (self.v2 - self.v3).length
        side_2 = (self.v1 - self.v3).length
        side_3 = (self.v1 - self.v2).length
        return (side_1 * self.v1 + side_2 * self.v2 + side_3 * self.v3) / self.perimeter()

    def inscribed_circle(self):
        """
        Inscribed circle.
        Returns: an instance of CircleEquation3D.
        """
        circle = CircleEquation3D()
        side_1 = (self.v2 - self.v3).length
        side_2 = (self.v1 - self.v3).length
        side_3 = (self.v1 - self.v2).length
        perimeter = side_1 + side_2 + side_3
        center = (side_1 * self.v1 + side_2 * self.v2 + side_3 * self.v3) / perimeter
        circle.radius = 2 * self.area() / perimeter
        circle.center = np.array(center)
        circle.normal = np.array(self.normal())
        return circle
    
    def steiner_circumellipse(self):
        """
        Steiner ellipse (circumellipse) of the triangle,
        i.e. an ellipse that touches the triangle at it's vertices
        and whose center is the triangle's centroid.
        returns: an instance of Ellipse3D.
        """
        s = self.centroid()
        a,b,c = self.vertices
        sc = c - s
        ab = b - a
        f1 = sc
        f2 = ab / sqrt(3.0)
        f1sq = f1.length_squared
        f2sq = f2.length_squared
        #if f1sq < f2sq:
        #    f1, f2 = f2, f1
        #    f1sq, f2sq = f2sq, f1sq
        f1f2 = f1.dot(f2)
        if abs(f1f2) < 1e-6:
            t0 = 0.0
            p1 = f1
            p2 = f2
        else:
            A = 2 * f1f2
            B = f1sq - f2sq
            tan_2t0 = A / B
            t0 = atan(tan_2t0)/2.0
            cos_t0 = cos(t0)
            sin_t0 = sin(t0)
            #C = sqrt(A*A + B*B)
            #cos_2t0 = B / C
            #cos_t0 = sqrt((1 + cos_2t0)/2.0)
            #sin_t0 = sqrt((1 - cos_2t0)/2.0)
            p1 = f1 * cos_t0 + f2 * sin_t0
            p2 = - f1 * sin_t0 + f2 * cos_t0
        if p1.length < p2.length:
            p1, p2 = -p2, p1
        return Ellipse3D(s, p1, p2)

    def steiner_inellipse(self):
        """
        Steiner inellipse of the triangle,
        i.e. an ellipse inscribed in the triangle and tangent
        to the triangle's sides at their midpoints.
        returns: an instance of Ellipse3D.
        """
        ellipse = self.steiner_circumellipse()
        return Ellipse3D(ellipse.center, ellipse.semi_major_axis / 2.0, ellipse.semi_minor_axis / 2.0)

class BoundingBox(object):
    def __init__(self, min_x=0, max_x=0, min_y=0, max_y=0, min_z=0, max_z=0):
        self.min = np.array([min_x, min_y, min_z])
        self.max = np.array([max_x, max_y, max_z])
        self._mean = None
        self._radius = None

    def mean(self):
        if self._mean is None:
            self._mean = 0.5 * (self.min + self.max)
        return self._mean

    def radius(self):
        if self._radius is None:
            mean = self.mean()
            self._radius = np.linalg.norm(mean - self.min)
        return self._radius

    @property
    def min_x(self):
        return self.min[0]

    @property
    def min_y(self):
        return self.min[1]

    @property
    def min_z(self):
        return self.min[2]

    @min_x.setter
    def min_x(self, value):
        self.min[0] = value

    @min_y.setter
    def min_y(self, value):
        self.min[1] = value

    @min_z.setter
    def min_z(self, value):
        self.min[2] = value

    @property
    def max_x(self):
        return self.max[0]

    @property
    def max_y(self):
        return self.max[1]

    @property
    def max_z(self):
        return self.max[2]

    @max_x.setter
    def max_x(self, value):
        self.max[0] = value

    @max_y.setter
    def max_y(self, value):
        self.max[1] = value

    @max_z.setter
    def max_z(self, value):
        self.max[2] = value

    @property
    def size_x(self):
        return self.max[0] - self.min[0]

    @property
    def size_y(self):
        return self.max[1] - self.min[1]

    @property
    def size_z(self):
        return self.max[2] - self.min[2]

    def size(self):
        return (self.max - self.min).max()

    def increase(self, delta):
        mean = self.mean()
        d = 0.5*delta
        box = BoundingBox(self.min_x - d, self.max_x + d,
                self.min_y - d, self.max_y + d,
                self.min_z - d, self.max_z + d)
        return box

    def contains(self, point):
        return (point >= self.min).all() and (point <= self.max).all()

    def __contains__(self, point):
        return self.contains(point)

#     def is_empty(self):
#         return (self.min == self.max).all()

#     def intersect(self, box):
#         r = BoundingBox()
#         box.min = np.maximum(self.min, box.min)
#         box.max = np.minimum(self.max, box.max)
#         return r

    def intersects(self, box):
        x = (box.min_x > self.max_x) or (box.max_x < self.min_x)
        y = (box.min_y > self.max_y) or (box.max_y < self.min_y)
        z = (box.min_z > self.max_z) or (box.max_z < self.min_z)
        result = not (x or y or z)
        #print(f"{self} x {box} => {result}")
        return result

    def get_plane(self, axis, side):
        if axis in 'XYZ':
            axis = 'XYZ'.index(axis)
        elif axis not in {0, 1, 2}:
            raise Exception("Unknown coordinate axis")
        if side == 'MIN':
            value = self.min[axis]
        elif side == 'MAX':
            value = self.max[axis]
        else:
            raise Exception("Unknown bounding box side")
        return PlaneEquation.from_coordinate_value(axis, value)

    def __repr__(self):
        return f"<BBox: {self.min} .. {self.max}>"

def bounding_box(vectors):
    vectors = np.asarray(vectors)
    r = BoundingBox()
    r.min = vectors.min(axis=0)
    r.max = vectors.max(axis=0)
    return r

def intersects_line_bbox(line, bbox):
    planes = [bbox.get_plane(axis, side) for axis in [0,1,2] for side in ['MIN', 'MAX']]
    intersections = [plane.intersect_with_line(line) is not None for plane in planes]
    good = [point for point in intersections if point in bbox]
    return len(good) > 0

class LinearApproximationData(object):
    """
    This class contains results of linear approximation calculation.
    It's instance is returned by linear_approximation() method.
    """
    def __init__(self):
        self.center = None
        self.eigenvalues = None
        self.eigenvectors = None

    def most_similar_plane(self):
        """
        Return coefficients of an equation of a plane, which
        is the best linear approximation for input vertices.

        output: an instance of PlaneEquation class.
        """

        idx = np.argmin(self.eigenvalues)
        normal = self.eigenvectors[:, idx]
        return PlaneEquation.from_normal_and_point(normal, self.center)

    def most_similar_line(self):
        """
        Return coefficients of an equation of a plane, which
        is the best linear approximation for input vertices.

        output: an instance of LineEquation class.
        """

        idx = np.argmax(self.eigenvalues)
        eigenvector = self.eigenvectors[:, idx]
        a, b, c = tuple(eigenvector)

        return LineEquation(a, b, c, self.center)

def linear_approximation(data):
    """
    Calculate best linear approximation for a list of vertices.
    Input vertices can be approximated by a plane or by a line,
    or both.

    input: list of 3-tuples.
    output: an instance of LinearApproximationData class.
    """

    data = np.asarray(data)
    n = data.shape[-2]
    center = data.sum(axis=0) / n
    data0 = data - center
    
    xs = data0[:,0]
    ys = data0[:,1]
    zs = data0[:,2]
    
    sx2 = (xs**2).sum(axis=0)
    sy2 = (ys**2).sum(axis=0)
    sz2 = (zs**2).sum(axis=0)

    sxy = (xs*ys).sum(axis=0)
    sxz = (xs*zs).sum(axis=0)
    syz = (ys*zs).sum(axis=0)

    # This is not that trivial, one can show that
    # eigenvalues and eigenvectors of a matrix composed
    # this way will provide exactly the solutions of
    # least squares problem for input vertices.
    # The nice part is that by calculating these values
    # we obtain both approximations - by line and by plane -
    # at the same time. The eigenvector which corresponds to
    # the minimal of eigenvalues will provide a normal for
    # the approximating plane. The eigenvector which corresponds
    # to the maximal of eigenvalues will provide a direction
    # for the approximating line.
    
    matrix = np.array([
        [sx2, sxy, sxz],
        [sxy, sy2, syz],
        [sxz, syz, sz2]
        ])
    
    result = LinearApproximationData()
    result.center = tuple(center)
    result.eigenvalues, result.eigenvectors = linalg.eig(matrix)
    return result

def linear_approximation_array(data):
    data = np.asarray(data)
    n = data.shape[-2]
    center = data.mean(axis=1)
    data0 = data - np.transpose(center[np.newaxis], axes=(1,0,2))

    ndim = data.ndim
    xs = data0.take(indices=0, axis=ndim-1)
    ys = data0.take(indices=1, axis=ndim-1)
    zs = data0.take(indices=2, axis=ndim-1)
    
    sx2 = (xs**2).sum(axis=ndim-2)
    sy2 = (ys**2).sum(axis=ndim-2)
    sz2 = (zs**2).sum(axis=ndim-2)

    sxy = (xs*ys).sum(axis=ndim-2)
    sxz = (xs*zs).sum(axis=ndim-2)
    syz = (ys*zs).sum(axis=ndim-2)

    # This is not that trivial, one can show that
    # eigenvalues and eigenvectors of a matrix composed
    # this way will provide exactly the solutions of
    # least squares problem for input vertices.
    # The nice part is that by calculating these values
    # we obtain both approximations - by line and by plane -
    # at the same time. The eigenvector which corresponds to
    # the minimal of eigenvalues will provide a normal for
    # the approximating plane. The eigenvector which corresponds
    # to the maximal of eigenvalues will provide a direction
    # for the approximating line.
    
    matrix = np.array([
        [sx2, sxy, sxz],
        [sxy, sy2, syz],
        [sxz, syz, sz2]
        ])

    axes = (ndim-1,) + tuple(range(ndim-1))
    matrix = np.transpose(matrix, axes=axes)

    eigvals, eigvecs = linalg.eig(matrix)

    results = []
    for vals, vecs, ct in zip(eigvals, eigvecs, center):
        result = LinearApproximationData()
        result.center = tuple(ct)
        result.eigenvalues = vals
        result.eigenvectors = vecs
        results.append(result)
    return results

class SphericalApproximationData(object):
    """
    This class contains results of approximation of
    vertices by a sphere.
    It's instance is returned by spherical_approximation() method.
    """
    def __init__(self, center=None, radius=0.0):
        self.radius = radius
        self.center = center
        self.residues = None

    def get_projections(self, vertices):
        """
        Calculate projections of vertices to the sphere.
        """
        vertices = np.asarray(vertices) - self.center
        norms = np.linalg.norm(vertices, axis=1)[np.newaxis].T
        normalized = vertices / norms
        return self.radius * normalized + self.center

    def projection_of_points(self, points):
        return self.get_projections(points)

SphereEquation = SphericalApproximationData

def spherical_approximation(data):
    """
    Calculate best approximation of the list of vertices
    by a sphere.

    input: list of 3-tuples.
    output. an instance of SphericalApproximationData class.
    """

    data = np.array(data)
    data_x = data[:,0]
    data_y = data[:,1]
    data_z = data[:,2]
    n = len(data)

    # Compose an overdetermined system of linear equations
    # from
    # (xi-x0)^2 + (yi-y0)^2 + (zi-z0)^2 = R^2
    #   ||
    #   V
    # xi^2 + yi^2 + zi^2 = 2xi*x0 + 2yi*y0 + 2zi*z0 + R^2 - x0^2 - y0^2 - z0^2
    #
    # In this system, we know all xi, yi, zi, and want to find x0, y0, z0 and R^2.

    A = np.zeros((n, 4))
    A[:,0] = data_x * 2
    A[:,1] = data_y * 2
    A[:,2] = data_z * 2
    A[:,3] = 1

    f = np.zeros((n, 1))
    f[:,0] = (data_x * data_x) + (data_y * data_y) + (data_z * data_z)

    C, residues, rank, singval = np.linalg.lstsq(A, f)
    r2 = (C[0]*C[0]) + (C[1]*C[1]) + (C[2]*C[2]) + C[3]

    result = SphericalApproximationData()
    result.radius = sqrt(r2)
    result.center = C[:3].T[0]
    result.residues = residues
    return result

class CircleEquation3D(object):
    """
    This class contains results of approximation of set of vertices
    by a circle (lying in 2D or 3D).
    It's instances are returned form circle_approximation_2d() and
    circle_approximation() methods.
    The `normal` member is None for 2D approximation.
    """
    def __init__(self):
        self.radius = 0
        self.center = None
        self.normal = None
        self.point1 = None
        self.arc_angle = None

    @classmethod
    def from_center_radius_normal(cls, center, radius, normal):
        circle = CircleEquation3D()
        circle.center = np.array(center)
        circle.radius = radius
        circle.normal = np.array(normal)
        return circle

    @classmethod
    def from_center_point_normal(cls, center, point, normal):
        center = Vector(center)
        point = Vector(point)
        normal = Vector(normal)

        radius = (point - center).length
        circle = CircleEquation3D.from_center_radius_normal(center, radius, normal)
        circle.point1 = np.array(point)
        return circle

    @classmethod
    def from_axis_point(cls, point_on_axis, direction, point):
        point_on_axis = Vector(point_on_axis)
        direction = Vector(direction)
        point = Vector(point)

        axis = LineEquation.from_direction_and_point(direction, point_on_axis)
        center = axis.projection_of_point(point)
        return CircleEquation3D.from_center_point_normal(center, point, direction)

    def get_matrix(self):
        """
        Calculate the matrix, Z axis of which is
        parallel to the plane's normal.
        """
        normal = Vector(self.normal)
        if self.point1 is None:
            e1 = normal.orthogonal()
        else:
            e1 = Vector(self.point1) - Vector(self.center)
        e2 = normal.cross(e1)
        e1, e2 = e1.normalized(), e2.normalized()
        m = Matrix([e1, e2, normal]).inverted().to_4x4()
        m.translation = Vector(self.center)
        return m

    def get_projections(self, vertices):
        """
        Calculate projections of vertices to the
        circle. This method works with 3D circles only
        (i.e., requires `normal` to be specified).

        input: list of 3-tuples, or list of Vectors, or np.ndarray of shape (n,3).
        returns: np.ndarray of shape (n,3).
        """
        vertices = np.array(vertices)
        plane = PlaneEquation.from_normal_and_point(self.normal, self.center)
        projected = plane.projection_of_points(vertices)
        centered = projected - self.center
        norms = np.linalg.norm(centered, axis=1)[np.newaxis].T
        normalized = centered / norms
        return self.radius * normalized + self.center

def circle_approximation_2d(data, mean_is_zero=False):
    """
    Calculate best approximation of set of 2D vertices
    by a 2D circle.

    input: list of 2-tuples or np.array of shape (n, 2). 
    output: an instance of CircleEquation3D class.
    """
    data = np.array(data)
    data_x = data[:,0]
    data_y = data[:,1]
    n = len(data)
    if mean_is_zero:
        mean_x = 0
        mean_y = 0
    else:
        mean_x = data_x.mean()
        mean_y = data_y.mean()
        data_x = data_x - mean_x
        data_y = data_y - mean_y

    # One can show that the solution of linear system below
    # gives the solution to least squares problem
    #
    # (xi - x0)^2 + (yi - y0)2 - R^2 --> min
    #
    # knowing that mean(xi) == mean(yi) == 0.

    su2 = (data_x*data_x).sum()
    sv2 = (data_y*data_y).sum()
    su3 = (data_x*data_x*data_x).sum()
    sv3 = (data_y*data_y*data_y).sum()
    suv = (data_x*data_y).sum()
    suvv = (data_x*data_y*data_y).sum()
    svuu = (data_y*data_x*data_x).sum()

    A = np.array([
            [su2, suv],
            [suv, sv2]
        ])

    B = np.array([[(su3 + suvv)/2.0], [(sv3 + svuu)/2.0]])

    C = np.linalg.solve(A, B)
    r2 = (C[0]*C[0]) + (C[1]*C[1]) + (su2 + sv2)/n

    result = CircleEquation3D()
    result.radius = sqrt(r2)
    result.center = C[:2].T[0] + np.array([mean_x, mean_y])
    return result

CircleApproximationData = CircleEquation3D

def circle_approximation(data):
    """
    Calculate best approximation of set of 3D vertices
    by a circle lying in 3D space.

    input: list of 3-tuples
    output: an instance of CircleEquation3D class.
    """
    # Approximate vertices with a plane
    linear = linear_approximation(data)
    plane = linear.most_similar_plane()
    data = np.array(data)
    # Project all vertices to the plane and shift everything to origin
    projected = plane.projection_of_points(data)
    linear_center = np.array(linear.center)
    centered = projected - linear_center
    # Map all vertices onto plane Z == 0
    e1, e2 = plane.two_vectors()
    e1, e2 = e1.normalized(), e2.normalized()
    matrix = np.array([e1, e2, plane.normal])
    on_plane = np.apply_along_axis(lambda v: matrix @ v, 1, centered)# All vectors here have Z == 0
    # Calculate circluar approximation in 2D
    circle_2d = circle_approximation_2d(on_plane[:,0:2], mean_is_zero=True)
    # Map the center back into 3D space
    matrix_inv = np.linalg.inv(matrix)

    result = CircleEquation3D()
    result.radius = circle_2d.radius
    center = np.array((circle_2d.center[0], circle_2d.center[1], 0))
    result.center = np.matmul(matrix_inv, center) + linear_center
    result.normal = plane.normal
    return result

def circle_by_three_points(p1, p2, p3):
    """
    Calculate parameters of the circle (or circular arc)
    by three points on this circle.

    input: p1, p2, p3 - 3-tuples or mathutils.Vectors
    output: an CircleEquation3D instance.

    factored out from basic_3pt_arc.py.
    """
    v1, v2, v3 = Vector(p1), Vector(p2), Vector(p3)
    edge1 = v2 - v1
    edge2 = v3 - v2
    edge1_mid = v1.lerp(v2, 0.5)
    edge2_mid = v2.lerp(v3, 0.5)

    plane0 = PlaneEquation.from_three_points(v1, v2, v3)#.normalized()
    plane1 = PlaneEquation.from_normal_and_point(edge1, edge1_mid)#.normalized()
    plane2 = PlaneEquation.from_normal_and_point(edge2, edge2_mid)#.normalized()
    axis = plane1.intersect_with_plane(plane2)
    if not axis:
        return None
    center = plane0.intersect_with_line(axis)

    dv1 = np.array(v1 - center)
    dv3 = np.array(v3 - center)
    radius = np.linalg.norm(dv1)

    # find arc angle.
    e1 = np.array(v1 - v2)
    e2 = np.array(v3 - v2)
    cs = e1.dot(e2) / (np.linalg.norm(e1) * np.linalg.norm(e2))
    interior_angle = np.arccos(cs)
    beta = 2*math.pi - 2*interior_angle

    normal = - np.cross(e1,e2)

    circle = CircleEquation3D()
    circle.radius = radius
    circle.center = center
    circle.normal = Vector(normal).normalized() # axis.direction
    circle.point1 = np.array(v1)
    circle.arc_angle = beta
    return circle

def circle_by_start_end_tangent(start, end, tangent):
    """
    Build a circular arc from starting point, end point
    and the tangent vector at the start point.

    input: mathutils.Vectors or 3-tuples or np.arrays of shape (3,).
    output: instance of CircleEquation3D.
    """
    start = Vector(start)
    end = Vector(end)
    tangent = Vector(tangent)
    middle = 0.5*(start + end)
    diff = end - start
    middle_plane = PlaneEquation.from_normal_and_point(diff, middle)
    tangent_plane = PlaneEquation.from_point_and_two_vectors(start, tangent, diff)
    start_plane = PlaneEquation.from_normal_and_point(tangent, start)
    normal_line = start_plane.intersect_with_plane(tangent_plane)
    circle = CircleEquation3D()
    center = middle_plane.intersect_with_line(normal_line)
    circle.center = np.array(center)
    circle.radius = (center - start).length
    circle.normal = np.array(tangent_plane.normal)
    circle.point1 = np.array(start)
    circle.arc_angle = (start - center).angle(end - center, 0)
    if tangent.dot(diff) < 0:
        circle.arc_angle = 2*pi - circle.arc_angle
    return circle

def circle_by_two_derivatives(start, tangent, second):
    start = Vector(start)
    tangent = Vector(tangent)
    second = Vector(second)

    radius = tangent.length
    deriv_diff = (second - second.project(tangent)).normalized()
    center = start + radius * deriv_diff
    normal = tangent.cross(deriv_diff).normalized()

    circle = CircleEquation3D()
    circle.center = np.array(center)
    circle.radius = radius
    circle.normal = np.array(normal)
    circle.point1 = np.array(start)
    return circle

class CylinderEquation(object):
    def __init__(self, axis, radius):
        self.axis = axis
        self.radius = radius

    @classmethod
    def from_point_direction_radius(cls, point, direction, radius):
        axis = LineEquation.from_direction_and_point(direction, point)
        return CylinderEquation(axis, radius)

    def projection_of_points(self, points):
        points = np.asarray(points)
        projection_to_line = self.axis.projection_of_points(points)
        radial = points - projection_to_line
        radius = self.radius * radial / np.linalg.norm(radial, axis=1, keepdims=True)
        projections = projection_to_line + radius
        return projections

def multiply_vectors(M, vlist):
    # (4*4 matrix)  X   (3*1 vector)

    for i, v in enumerate(vlist):
        # write _in place_
        vlist[i] = (
            M[0][0]*v[0] + M[0][1]*v[1] + M[0][2]*v[2] + M[0][3]* 1.0,
            M[1][0]*v[0] + M[1][1]*v[1] + M[1][2]*v[2] + M[1][3]* 1.0, 
            M[2][0]*v[0] + M[2][1]*v[1] + M[2][2]*v[2] + M[2][3]* 1.0
        )

    return vlist

def multiply_vectors_deep(M, vlist):
    """ returns a new list of vectors as tuples, transformed by matrix M (= Matrix() or 4*4 list) """
    # (4*4 matrix)  X   (3*1 vector)
    nlist = []
    concat = nlist.append
    for i, v in enumerate(vlist):
        concat((
            M[0][0]*v[0] + M[0][1]*v[1] + M[0][2]*v[2] + M[0][3]* 1.0,
            M[1][0]*v[0] + M[1][1]*v[1] + M[1][2]*v[2] + M[1][3]* 1.0, 
            M[2][0]*v[0] + M[2][1]*v[1] + M[2][2]*v[2] + M[2][3]* 1.0
        ))

    return nlist

def point_in_segment(point, origin, end, tolerance):
    '''Checks if the sum of lengths is greater than the length of the segment'''
    dist_p_in_segment = (point - origin).length + (point - end).length - (origin - end).length
    is_p_in_segment = abs(dist_p_in_segment) < tolerance
    return is_p_in_segment

def distance_line_line(line_a, line_b, result, gates, tolerance):
    '''
    Pass the data to the mathutils function
    Deals with lines as endless objects defined by a AB segment
    A and B will be the first and last vertices of the input list
    In case of parallel lines it will return the origin of the first line as the closest point
    '''
    line_origin_a = Vector(line_a[0])
    line_end_a = Vector(line_a[-1])
    line_origin_b = Vector(line_b[0])
    line_end_b = Vector(line_b[-1])

    inter_p = intersect_line_line(line_origin_a, line_end_a, line_origin_b, line_end_b)
    if inter_p:
        dist = (inter_p[0] - inter_p[1]).length
        intersect = dist < tolerance
        is_a_in_segment = point_in_segment(inter_p[0], line_origin_a, line_end_a, tolerance)
        is_b_in_segment = point_in_segment(inter_p[1], line_origin_b, line_end_b, tolerance)

        local_result = [dist, intersect, list(inter_p[1]), list(inter_p[0]), is_a_in_segment, is_b_in_segment]
    else:
        inter_p = intersect_point_line(line_origin_a, line_origin_b, line_end_b)
        dist = (inter_p[0] - line_origin_b).length
        intersect = dist < tolerance
        closest_in_segment = 0 <= inter_p[1] <= 1
        local_result = [dist, intersect, line_a[0], list(inter_p[0]), True, closest_in_segment]


    for i, res in enumerate(result):
        if gates[i]:
            res.append([local_result[i]])

def rotate_vector_around_vector(v, k, theta):
    """
    Rotate vector v around vector k by theta angle.
    input: v, k - 3-tuples or Vectors; theta - float, in radians.
    output: Vector.

    This implements Rodrigues' formula: https://en.wikipedia.org/wiki/Rodrigues%27_rotation_formula
    """
    if not isinstance(v, Vector):
        v = Vector(v)
    if not isinstance(k, Vector):
        k = Vector(k)
    k = k.normalized()

    ct, st = cos(theta), sin(theta)

    return ct * v + st * (k.cross(v)) + (1 - ct) * (k.dot(v)) * k

def rotate_vector_around_vector_np(v, k, theta):
    """
    Rotate vector v around vector k by theta angle.
    input: v, k - np.array of shape (3,); theta - float, in radians.
    output: np.array.

    This implements Rodrigues' formula: https://en.wikipedia.org/wiki/Rodrigues%27_rotation_formula
    """
    if not isinstance(v, np.ndarray):
        v = np.array(v)
    if not isinstance(k, np.ndarray):
        k = np.array(k)
    if k.ndim == 1:
        k = k[np.newaxis]
    k = k / np.linalg.norm(k, axis=1)

    if isinstance(theta, np.ndarray):
        ct, st = np.cos(theta)[np.newaxis].T, np.sin(theta)[np.newaxis].T
    else:
        ct, st = cos(theta), sin(theta)

    s1 = ct * v
    s2 = st * np.cross(k, v)
    p1 = 1.0 - ct
    p2 = np.apply_along_axis(lambda vi : k.dot(vi), 1, v)
    s3 = p1 * p2 * k
    return s1 + s2 + s3

def calc_bounds(vertices, allowance=0):
    x_min = min(v[0] for v in vertices)
    y_min = min(v[1] for v in vertices)
    z_min = min(v[2] for v in vertices)
    x_max = max(v[0] for v in vertices)
    y_max = max(v[1] for v in vertices)
    z_max = max(v[2] for v in vertices)
    return (x_min - allowance, x_max + allowance,
            y_min - allowance, y_max + allowance,
            z_min - allowance, z_max + allowance)

TRIVIAL='TRIVIAL'
def bounding_sphere(vertices, algorithm=TRIVIAL):
    if algorithm != TRIVIAL:
        raise Exception("Unsupported algorithm")
    c = center(vertices)
    vertices = np.array(vertices) - np.array(c)
    norms = np.linalg.norm(vertices, axis=1)
    radius = norms.max()
    return c, radius

def scale_relative(points, center, scale):
    points = np.asarray(points)
    center = np.asarray(center)
    points -= center

    points = points * scale

    return (points + center).tolist()
<|MERGE_RESOLUTION|>--- conflicted
+++ resolved
@@ -214,19 +214,11 @@
         if is_cyclic:
 
             #print(describe_data_shape(vertices))
-<<<<<<< HEAD
-
-=======
->>>>>>> 032b2440
             if len(vertices) == 3:
                 va, vb, vc = vertices[0], vertices[1], vertices[2]
                 locs = np.array([vc, va, vb, vc, va, vb, vc, va, vb, vc, va])
             else:
-<<<<<<< HEAD
                 locs = np.concatenate((vertices[-4:], vertices, vertices[:4]), axis=0)
-=======
-                locs = np.array(vertices[-4:] + vertices + vertices[:4])            
->>>>>>> 032b2440
 
             if tknots is None:
                 if metric is None:
