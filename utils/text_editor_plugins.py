--- conflicted
+++ resolved
@@ -91,7 +91,6 @@
             ng.sv_update()
 
 
-<<<<<<< HEAD
         return {'FINISHED'}
 
 
@@ -137,6 +136,3 @@
 def unregister():
     remove_keymap()
     bpy.utils.unregister_class(SvNodeRefreshFromTextEditor)
-=======
-        return {'FINISHED'}
->>>>>>> c0087f3d
