--- conflicted
+++ resolved
@@ -75,7 +75,7 @@
     else: #not l1_type and l2_type
         return [recurse_fxy(l1, y, f) for y in l2]
 
-<<<<<<< HEAD
+
 def recurse_verts_fxy(l1, l2, f):
     l1_type = isinstance(l1, (list))
     l2_type = isinstance(l2, (list))
@@ -148,7 +148,7 @@
         return zip(*[match_longest_lists([l[i] for l in lists]) for i in range(max_length)])
     except:
         return lists
-=======
+
 
 def extend_if_needed(vl, wl, default=0.5):
     # match wl to correspond with vl
@@ -168,5 +168,4 @@
             num_new_repeats = len(vlist) - len(wl[i])
             for n in range(num_new_repeats):
                 wl[i].append(last_value)
-    return wl
->>>>>>> 7b4cf529
+    return wl