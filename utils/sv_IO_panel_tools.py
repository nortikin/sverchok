# ##### BEGIN GPL LICENSE BLOCK #####
#
#  This program is free software; you can redistribute it and/or
#  modify it under the terms of the GNU General Public License
#  as published by the Free Software Foundation; either version 2
#  of the License, or (at your option) any later version.
#
#  This program is distributed in the hope that it will be useful,
#  but WITHOUT ANY WARRANTY; without even the implied warranty of
#  MERCHANTABILITY or FITNESS FOR A PARTICULAR PURPOSE.  See the
#  GNU General Public License for more details.
#
#  You should have received a copy of the GNU General Public License
#  along with this program; if not, write to the Free Software Foundation,
#  Inc., 51 Franklin Street, Fifth Floor, Boston, MA 02110-1301, USA.
#
# ##### END GPL LICENSE BLOCK #####

import json
import os
import re
import zipfile
import traceback
from time import gmtime, strftime
import urllib
from urllib.request import urlopen

from os.path import basename
from os.path import dirname
from itertools import chain

import bpy
from bpy.props import StringProperty, BoolProperty

from sverchok import old_nodes
from sverchok.utils import sv_gist_tools
from sverchok.utils.sv_IO_monad_helpers import pack_monad, unpack_monad


SCRIPTED_NODES = {'SvScriptNode', 'SvScriptNodeMK2', 'SvScriptNodeLite'}

_EXPORTER_REVISION_ = '0.064'

'''
0.064 prop_types as a property is now tracked for scalarmath and logic node, this uses boolvec.
0.063 add support for obj_in_lite obj serialization \o/ .
0.062 (no revision change) - fixes import of sn texts that are present already in .blend
0.062 (no revision change) - looks in multiple places for textmode param.
0.062 monad export properly
0.061 codeshuffle 76f04f9
0.060 understands sockets with props <o/

0.056 fixing SN1 script importing upon json load, will not duplicate
      existing .py files by the same name. This tends to be preferred, one should
      never have two files named the same which perform different operations.
      main fixes SN1, SN2, ProfileNode, TextInput (json-mode only verified)

revisions below this are your own problem.

'''


def get_file_obj_from_zip(fullpath):
    '''
    fullpath must point to a zip file.
    usage:
        nodes_json = get_file_obj_from_zip(fullpath)
        print(nodes_json['export_version'])
    '''
    with zipfile.ZipFile(fullpath, "r") as jfile:
        exported_name = ""
        for name in jfile.namelist():
            if name.endswith('.json'):
                exported_name = name
                break

        if not exported_name:
            print('zip contains no files ending with .json')
            return

        print(exported_name, '<')
        fp = jfile.open(exported_name, 'r')
        m = fp.read().decode()
        return json.loads(m)


def find_enumerators(node):
    ignored_enums = ['bl_icon', 'bl_static_type', 'type']
    node_props = node.bl_rna.properties[:]
    f = filter(lambda p: isinstance(p, bpy.types.EnumProperty), node_props)
    return [p.identifier for p in f if not (p.identifier in ignored_enums)]


def compile_socket(link):
    return (link.from_node.name, link.from_socket.name,
            link.to_node.name, link.to_socket.name)


def write_json(layout_dict, destination_path):
    m = json.dumps(layout_dict, sort_keys=True, indent=2)
    # optional post processing step
    post_processing = False
    if post_processing:
        flatten = lambda match: r' {}'.format(match.group(1), m)
        m = re.sub(r'\s\s+(\d+)', flatten, m)

    with open(destination_path, 'w') as node_tree:
        node_tree.writelines(m)


def has_state_switch_protection(node, k):
    ''' explict for debugging '''

    if not (k in {'current_mode', 'current_op'}):
        return False

    if k == 'current_mode':
        return node.bl_idname in {
            'SvGenFloatRange', 'GenListRangeIntNode',
            'SvKDTreeNode', 'SvMirrorNode', 'SvRotationNode'}

    if k == 'current_op':
        return node.bl_idname in {'VectorMathNode'}


def create_dict_of_tree(ng, skip_set={}, selected=False):
    nodes = ng.nodes
    layout_dict = {}
    nodes_dict = {}
    groups_dict = {}
    texts = bpy.data.texts
    if not skip_set:
        skip_set = {'SvImportExport', 'Sv3DviewPropsNode'}

    if selected:
        nodes = list(filter(lambda n: n.select, nodes))

    ''' get nodes and params '''
    for node in nodes:

        if node.bl_idname in skip_set:
            continue

        node_dict = {}
        node_items = {}
        node_enums = find_enumerators(node)

        ObjectsNode = (node.bl_idname == 'ObjectsNode')
        ObjectsNode3 = (node.bl_idname == 'SvObjectsNodeMK3')
        ObjNodeLite = (node.bl_idname == 'SvObjInLite')
        MeshEvalNode = (node.bl_idname == 'SvMeshEvalNode')

        ScriptNodeLite = (node.bl_idname == 'SvScriptNodeLite')
        ProfileParamNode = (node.bl_idname == 'SvProfileNode')
        IsGroupNode = (node.bl_idname == 'SvGroupNode')
        IsMonadInstanceNode = (node.bl_idname.startswith('SvGroupNodeMonad'))
        TextInput = (node.bl_idname == 'SvTextInNode')
        SvExecNodeMod = (node.bl_idname == 'SvExecNodeMod')

        for k, v in node.items():

            if k == 'n_id':
                # used to store the hash of the current Node,
                # this is created along with the Node anyway. skip.
                continue

            if k in {'typ', 'newsock'}:
                ''' these are reserved variables for changeable socks '''
                continue

            if k == 'dynamic_strings':
                ''' reserved by exec node '''
                continue

            if has_state_switch_protection(node, k):
                continue

            # this silences the import error when items not found.
            if ObjectsNode and (k == "objects_local"):
                continue
            elif ObjectsNode3 and (k == 'object_names'):
                node_dict['object_names'] = [o.name for o in node.object_names]
                continue

            if TextInput and (k == 'current_text'):
                node_dict['current_text'] = node.text
                node_dict['textmode'] = node.textmode
                if node.textmode == 'JSON':
                    # let us add the json as full member to the tree :)
                    text_str = texts[node.text].as_string()
                    json_as_dict = json.loads(text_str)
                    node_dict['text_lines'] = {}
                    node_dict['text_lines']['stored_as_json'] = json_as_dict
                else:
                    node_dict['text_lines'] = texts[node.text].as_string()

            if ProfileParamNode and (k == "filename"):
                '''add file content to dict'''
                node_dict['path_file'] = texts[node.filename].as_string()

            if IsGroupNode and (k == "group_name"):
                if v not in groups_dict:
                    group_ng = bpy.data.node_groups[v]
                    group_dict = create_dict_of_tree(group_ng)
                    group_json = json.dumps(group_dict)
                    groups_dict[v] = group_json

            if isinstance(v, (float, int, str)):
                node_items[k] = v
            elif node.bl_idname in {'ScalarMathNode', 'SvLogicNode'} and k == 'prop_types':
                node_items[k] = getattr(node, k)[:]
                continue
            else:
                node_items[k] = v[:]

            if k in node_enums:
                v = getattr(node, k)
                node_items[k] = v

        if IsMonadInstanceNode and node.monad:
<<<<<<< HEAD

            pack_monad(node, node_items, groups_dict, create_dict_of_tree)

=======
            name = node.monad.name
            node_items['monad'] = name
            node_items['cls_dict'] = {}
            node_items['cls_dict']['cls_bl_idname'] = node.bl_idname

            for template in ['input_template', 'output_template']:
                node_items['cls_dict'][template] = getattr(node, template)

            if name not in groups_dict:
                group_ng = bpy.data.node_groups[name]
                group_dict = create_dict_of_tree(group_ng)
                group_dict['bl_idname'] = group_ng.bl_idname
                group_dict['cls_bl_idname'] = node.bl_idname
                group_json = json.dumps(group_dict)
                groups_dict[name] = group_json

            # [['Y', 'StringsSocket', {'prop_name': 'y'}], [....
            for idx, (socket_name, socket_type, prop_dict) in enumerate(node.input_template):
                socket = node.inputs[idx]
                if not socket.is_linked and prop_dict:

                    prop_name = prop_dict['prop_name']
                    v = getattr(node, prop_name)
                    if not isinstance(v, (float, int, str)):
                        v = v[:]

                    node_items[prop_name] = v
>>>>>>> bbff8823

        # if hasattr(node, "storage_get_data"):
        if any([ScriptNodeLite, ObjNodeLite, SvExecNodeMod, MeshEvalNode]):
            node.storage_get_data(node_dict)

        # collect socket properties
        # inputs = node.inputs
        # for s in inputs:
        #     if (s.bl_label == 'Vertices') and hasattr(node, s.prop_name):
        #         prop = s.prop_name
        #         if prop:
        #            node_dict['custom_socket_props'][prop] = getattr(node, prop)[:]

        node_dict['params'] = node_items

        #if node.bl_idname == 'NodeFrame':
        #    frame_props = 'shrink', 'use_custom_color', 'label_size'
        #    node_dict['params'].update({fpv: getattr(node, fpv) for fpv in frame_props})

        node_dict['height'] = node.height
        node_dict['width'] = node.width
        node_dict['label'] = node.label
        node_dict['hide'] = node.hide
        
        if IsMonadInstanceNode:
            node_dict['bl_idname'] = 'SvMonadGenericNode'
        else:
            node_dict['bl_idname'] = node.bl_idname

        if node.bl_idname in {'SvGroupInputsNodeExp', 'SvGroupOutputsNodeExp'}:
            node_dict[node.node_kind] = node.stash()

        node_dict['location'] = node.location[:]
        node_dict['color'] = node.color[:]
        nodes_dict[node.name] = node_dict

    layout_dict['nodes'] = nodes_dict
    layout_dict['groups'] = groups_dict

    # ''' get connections '''
    # links = (compile_socket(l) for l in ng.links)
    # connections_dict = {idx: link for idx, link in enumerate(links)}
    # layout_dict['connections'] = connections_dict

    ''' get framed nodes '''
    framed_nodes = {}
    for node in nodes:

        if node.bl_idname in skip_set:
            continue

        if node.parent:
            if selected and node.parent.select:
                framed_nodes[node.name] = node.parent.name
            elif not selected:
                framed_nodes[node.name] = node.parent.name

    layout_dict['framed_nodes'] = framed_nodes

    ''' get update list (cache, order to link) '''
    # try/except for now, node tree links might be invalid
    # among other things. auto rebuild on F8
    try:
        ng.build_update_list()
        links_out = []
        for name in chain(*ng.get_update_lists()[0]):
            for socket in ng.nodes[name].inputs:
                if selected and not ng.nodes[name].select:
                    continue
                if socket.links:
                    link = socket.links[0]
                    if selected and not link.from_node.select:
                        continue
                    links_out.append(compile_socket(link))
        layout_dict['update_lists'] = links_out
    except Exception as err:
        print(traceback.format_exc())
        print('no update lists found or other error!')
        print(' - trigger an update and retry')
        return

    layout_dict['export_version'] = _EXPORTER_REVISION_
    return layout_dict


def perform_scripted_node_inject(node, node_ref):
    '''
    Scripted Node will no longer create alternative versions of a file.
    If a scripted node wants to make a file called 'inverse.py' and the
    current .blend already contains such a file, then for simplicity the
    importer will not try to create 'inverse.001.py' and reference that.
    It will instead do nothing and assume the existing python file is
    functionally the same.

    If you have files that work differently but have the same name, stop.

    '''
    texts = bpy.data.texts
    params = node_ref.get('params')
    if params:

        script_name = params.get('script_name')
        script_content = params.get('script_str')

        if script_name and not (script_name in texts):
            new_text = texts.new(script_name)
            new_text.from_string(script_content)
        elif script_name and (script_name in texts):
            # This was added to fix existing texts with the same name but no / different content.
            if texts[script_name].as_string() == script_content:
                print('SN skipping text named', script_name, '- their content are the same')
            else:
                print('SN text named', script_name, 'already found in current, but content differs')
                new_text = texts.new(script_name)
                new_text.from_string(script_content)
                script_name = new_text.name
                print('SN text named replaced with', script_name)        

        node.script_name = script_name
        node.script_str = script_content

    if node.bl_idname == 'SvScriptNode':
        node.user_name = "templates"               # best would be in the node.
        node.files_popup = "sv_lang_template.sn"   # import to reset easy fix
        node.load()
    elif node.bl_idname == 'SvScriptNodeLite':
        node.load()
        node.storage_set_data(node_ref)
    else:
        node.files_popup = node.avail_templates(None)[0][0]
        node.load()


def perform_profile_node_inject(node, node_ref):
    texts = bpy.data.texts
    new_text = texts.new(node_ref['params']['filename'])
    new_text.from_string(node_ref['path_file'])
    node.update()


def perform_svtextin_node_object(node, node_ref):
    '''
    as it's a beta service, old IO json may not be compatible - in this interest
    of neat code we assume it finds everything.
    '''
    texts = bpy.data.texts    
    params = node_ref.get('params')
    current_text = params['current_text']

    # it's not clear from the exporter code why textmode parameter isn't stored
    # in params.. for now this lets us look in both places. ugly but whatever.
    textmode = params.get('textmode')
    if not textmode:
        textmode = node_ref.get('textmode')
    node.textmode = textmode

    if not current_text:
        print(node.name, "doesn't store a current_text in params")

    elif not current_text in texts:
        new_text = texts.new(current_text)
        text_line_entry = node_ref['text_lines']

        if node.textmode == 'JSON':
            if isinstance(text_line_entry, str):
                print('loading old text json content / backward compatibility mode')
                pass

            elif isinstance(text_line_entry, dict):
                text_line_entry = json.dumps(text_line_entry['stored_as_json'])

        new_text.from_string(text_line_entry)

    else:
        # reaches here if  (current_text) and (current_text in texts)
        # can probably skip this..
        # texts[current_text].from_string(node_ref['text_lines'])
        print(node.name, 'seems to reuse a text block loaded by another node - skipping')



def apply_superficial_props(node, node_ref):
    '''
    copies the stored values from the json onto the new node's corresponding values.
    '''
    props = ['location', 'height', 'width', 'label', 'hide', 'color']
    for p in props:
        setattr(node, p, node_ref[p])


def gather_remapped_names(node, n, name_remap):
    '''
    When n is assigned to node.name, blender will decide whether or
    not it can do that, if there exists already a node with that name,
    then the assignment to node.name is not n, but n.00x. Hence on the
    following line we check if the assignment was accepted, and store a
    remapped name if it wasn't.
    '''
    node.name = n
    if not (node.name == n):
        name_remap[n] = node.name


def apply_core_props(node, node_ref):
    params = node_ref['params']
    if 'cls_dict' in params:
        return
    for p in params:
        val = params[p]
        try:
            setattr(node, p, val)
        except Exception as e:
            error_message = repr(e)  # for reasons
            print(error_message)
            msg = 'failed to assign value to the node'
            print(node.name, p, val, msg)
            if "val: expected sequence items of type boolean, not int" in error_message:
                print("going to convert a list of ints to a list of bools and assign that instead")
                setattr(node, p, [bool(i) for i in val])



def add_texts(node, node_ref):
    if node.bl_idname in SCRIPTED_NODES:
        perform_scripted_node_inject(node, node_ref)

    elif node.bl_idname == 'SvProfileNode':
        perform_profile_node_inject(node, node_ref)

    elif node.bl_idname == 'SvTextInNode':
        perform_svtextin_node_object(node, node_ref)


def apply_post_processing(node, node_ref):
    '''
    Nodes that require post processing to work properly
    '''
    if node.bl_idname in {'SvGroupInputsNode', 'SvGroupOutputsNode', 'SvTextInNode'}:
        node.load()
    elif node.bl_idname in {'SvGroupNode'}:
        node.load()
        group_name = node.group_name
        node.group_name = group_name_remap.get(group_name, group_name)
    elif node.bl_idname in {'SvGroupInputsNodeExp', 'SvGroupOutputsNodeExp'}:
        socket_kinds = node_ref.get(node.node_kind)
        node.repopulate(socket_kinds)


def add_node_to_tree(nodes, n, nodes_to_import, name_remap, create_texts):
    node_ref = nodes_to_import[n]
    bl_idname = node_ref['bl_idname']

    try:
        if old_nodes.is_old(bl_idname):
            old_nodes.register_old(bl_idname)

        if bl_idname == 'SvMonadGenericNode':
            node = unpack_monad(nodes, node_ref)
            
        # if not node:
        #    raise Exception("It seems no valid node was created for this Monad {0}".format(node_ref))
        else:
            node = nodes.new(bl_idname)

    except Exception as err:
        print(traceback.format_exc())
        print(bl_idname, 'not currently registered, skipping')
        return

    if create_texts:
        add_texts(node, node_ref)
    
    if bl_idname in {'SvObjInLite', 'SvExecNodeMod', 'SvMeshEvalNode'}:
        node.storage_set_data(node_ref)

    if bl_idname == 'SvObjectsNodeMK3':
        for named_object in node_ref.get('object_names', []):
            node.object_names.add().name = named_object

    gather_remapped_names(node, n, name_remap)
    apply_core_props(node, node_ref)
    apply_superficial_props(node, node_ref)
    apply_post_processing(node, node_ref)


def add_nodes(nodes_to_import, nodes, create_texts):
    '''
    return the dictionary that tracks which nodes got renamed due to conflicts
    '''
    name_remap = {}
    for n in sorted(nodes_to_import):
        add_node_to_tree(nodes, n, nodes_to_import, name_remap, create_texts)
    return name_remap


def add_groups(groups_to_import):
    '''
    return the dictionary that tracks which groups got renamed due to conflicts
    '''
    group_name_remap = {}
    for name in groups_to_import:
        group_ng = bpy.data.node_groups.new(name, 'SverchGroupTreeType')
        if group_ng.name != name:
            group_name_remap[name] = group_ng.name
        import_tree(group_ng, '', groups_to_import[name])
    return group_name_remap


def print_update_lists(update_lists):
    print('update lists:')
    for ulist in update_lists:
        print(ulist)


def place_frames(ng, nodes_json, name_remap):
    finalize = lambda name: name_remap.get(name, name)
    framed_nodes = nodes_json['framed_nodes']
    for node_name, parent in framed_nodes.items():
        ng.nodes[finalize(node_name)].parent = ng.nodes[finalize(parent)]


def import_tree(ng, fullpath='', nodes_json=None, create_texts=True):

    nodes = ng.nodes
    ng.use_fake_user = True

    def resolve_socket(from_node, from_socket, to_node, to_socket, name_dict={}):
        f_node = name_dict.get(from_node, from_node)
        t_node = name_dict.get(to_node, to_node)
        return (ng.nodes[f_node].outputs[from_socket],
                ng.nodes[t_node].inputs[to_socket])

    def make_links(update_lists, name_remap):
        print_update_lists(update_lists)
    
        failed_connections = []
        for link in update_lists:
            try:
                ng.links.new(*resolve_socket(*link, name_dict=name_remap))
            except Exception as err:
                print(traceback.format_exc())
                failed_connections.append(link)
                continue

        if failed_connections:
            print('failed total {0}'.format(len(failed_connections)))
            print(failed_connections)
        else:
            print('no failed connections! awesome.')


    def generate_layout(fullpath, nodes_json):
        '''cummulative function ''' 
        
        # it may be necessary to store monads as dicts instead of string/json
        # this will handle both scenarios
        if isinstance(nodes_json, str):
            nodes_json = json.loads(nodes_json)
            print('==== loading monad ====')
        print('#' * 12, nodes_json['export_version'])

        ''' create all nodes and groups '''

        update_lists = nodes_json['update_lists']
        nodes_to_import = nodes_json['nodes']
        groups_to_import = nodes_json.get('groups', {})
        
        add_groups(groups_to_import)  # this return is not used yet
        name_remap = add_nodes(nodes_to_import, nodes, create_texts)

        ''' now connect them '''

        # prevent unnecessary updates
        ng.freeze(hard=True)
        make_links(update_lists, name_remap)

        ''' set frame parents '''

        place_frames(ng, nodes_json, name_remap)

        ''' clean up '''

        old_nodes.scan_for_old(ng)
        ng.unfreeze(hard=True)
        ng.update()

    ''' ---- read files (.json or .zip) or straight json data----- '''

    if fullpath.endswith('.zip'):
        nodes_json = get_file_obj_from_zip(fullpath)
        generate_layout(fullpath, nodes_json)

    elif fullpath.endswith('.json'):
        with open(fullpath) as fp:
            nodes_json = json.load(fp)
            generate_layout(fullpath, nodes_json)

    elif nodes_json:
        generate_layout('', nodes_json)


class SvNodeTreeExporter(bpy.types.Operator):

    '''Export will let you pick a .json file name'''

    bl_idname = "node.tree_exporter"
    bl_label = "sv NodeTree Export Operator"

    filepath = StringProperty(
        name="File Path",
        description="Filepath used for exporting too",
        maxlen=1024, default="", subtype='FILE_PATH')

    filter_glob = StringProperty(
        default="*.json",
        options={'HIDDEN'})

    id_tree = StringProperty()
    compress = BoolProperty()

    def execute(self, context):
        ng = bpy.data.node_groups[self.id_tree]

        destination_path = self.filepath
        if not destination_path.lower().endswith('.json'):
            destination_path += '.json'

        # future: should check if filepath is a folder or ends in \

        layout_dict = create_dict_of_tree(ng)
        if not layout_dict:
            msg = 'no update list found - didn\'t export'
            self.report({"WARNING"}, msg)
            print(msg)
            return {'CANCELLED'}

        write_json(layout_dict, destination_path)
        msg = 'exported to: ' + destination_path
        self.report({"INFO"}, msg)
        print(msg)

        if self.compress:
            comp_mode = zipfile.ZIP_DEFLATED

            # destination path = /a../b../c../somename.json
            base = basename(destination_path)  # somename.json
            basedir = dirname(destination_path)  # /a../b../c../

            # somename.zip
            final_archivename = base.replace('.json', '') + '.zip'

            # /a../b../c../somename.zip
            fullpath = os.path.join(basedir, final_archivename)

            with zipfile.ZipFile(fullpath, 'w', compression=comp_mode) as myzip:
                myzip.write(destination_path, arcname=base)
                print('wrote:', final_archivename)

        return {'FINISHED'}

    def invoke(self, context, event):
        wm = context.window_manager
        wm.fileselect_add(self)
        return {'RUNNING_MODAL'}


class SvNodeTreeImporterSilent(bpy.types.Operator):

    '''Importing operation just do it!'''

    bl_idname = "node.tree_importer_silent"
    bl_label = "sv NodeTree Import Silent"

    filepath = StringProperty(
        name="File Path",
        description="Filepath used to import from",
        maxlen=1024, default="", subtype='FILE_PATH')

    id_tree = StringProperty()

    def execute(self, context):

        # if triggered from a non-initialized tree, we first make a tree
        if self.id_tree == '____make_new____':
            ng_params = {
                'name': basename(self.filepath),
                'type': 'SverchCustomTreeType'}
            ng = bpy.data.node_groups.new(**ng_params)
        else:
            ng = bpy.data.node_groups[self.id_tree]

        import_tree(ng, self.filepath)
        context.space_data.node_tree = ng
        return {'FINISHED'}


class SvNodeTreeImporter(bpy.types.Operator):

    '''Importing operation will let you pick a file to import from'''

    bl_idname = "node.tree_importer"
    bl_label = "sv NodeTree Import Operator"

    filepath = StringProperty(
        name="File Path",
        description="Filepath used to import from",
        maxlen=1024, default="", subtype='FILE_PATH')

    filter_glob = StringProperty(
        default="*.json",
        options={'HIDDEN'})

    id_tree = StringProperty()
    new_nodetree_name = StringProperty()

    def execute(self, context):
        if not self.id_tree:
            ng_name = self.new_nodetree_name
            ng_params = {
                'name': ng_name or 'unnamed_tree',
                'type': 'SverchCustomTreeType'}
            ng = bpy.data.node_groups.new(**ng_params)
        else:
            ng = bpy.data.node_groups[self.id_tree]
        import_tree(ng, self.filepath)

        # set new node tree to active
        context.space_data.node_tree = ng
        return {'FINISHED'}

    def invoke(self, context, event):
        wm = context.window_manager
        wm.fileselect_add(self)
        return {'RUNNING_MODAL'}


class SvNodeTreeImportFromGist(bpy.types.Operator):

    bl_idname = "node.tree_import_from_gist"
    bl_label = "sv NodeTree Gist Import Operator"

    id_tree = StringProperty()
    new_nodetree_name = StringProperty()
    gist_id = StringProperty()

    def read_n_decode(self, url):
        try:
            content_at_url = urlopen(url)
            found_json = content_at_url.read().decode()
            return found_json        
        except urllib.error.HTTPError as err:
            if err.code == 404:
                self.report({'ERROR'}, 'url: ' + str(url) + ' doesn\'t appear to be a valid url, copy it again from your source')
            else:
                self.report({'ERROR'}, 'url error:' + str(err.code))
        except:
            self.report({'ERROR'}, 'unspecified error, check your internet connection')

        return


    def obtain_json(self, gist_id):

        # if it still has the full gist path, trim down to ID
        if '/' in gist_id:
            gist_id = gist_id.split('/')[-1]

        def get_file(gist_id):

            gist_id = str(gist_id)
            url = 'https://api.github.com/gists/' + gist_id
            found_json = self.read_n_decode(url)
            if not found_json:
                return

            wfile = json.JSONDecoder()
            wjson = wfile.decode(found_json)

            # 'files' may contain several names, we pick the first (index=0)
            file_name = list(wjson['files'].keys())[0]
            nodes_str = wjson['files'][file_name]['content']
            return json.loads(nodes_str)

        return get_file(gist_id)

    def execute(self, context):
        if not self.id_tree:
            ng_name = self.new_nodetree_name
            ng_params = {
                'name': ng_name or 'unnamed_tree',
                'type': 'SverchCustomTreeType'}
            ng = bpy.data.node_groups.new(**ng_params)
        else:
            ng = bpy.data.node_groups[self.id_tree]

        if self.gist_id == 'clipboard':
            self.gist_id = context.window_manager.clipboard

        nodes_json = self.obtain_json(self.gist_id.strip())
        if not nodes_json:
            return {'CANCELLED'}

        # import tree and set new node tree to active
        import_tree(ng, nodes_json=nodes_json)
        context.space_data.node_tree = ng
        return {'FINISHED'}


class SvNodeTreeExportToGist(bpy.types.Operator):
    """Export to anonymous gist and copy id to clipboard"""
    bl_idname = "node.tree_export_to_gist"
    bl_label = "sv NodeTree Gist Export Operator"

    def execute(self, context):
        ng = context.space_data.node_tree
        gist_filename = ng.name
        gist_description = 'to do later?'
        layout_dict = create_dict_of_tree(ng, skip_set={}, selected=False)
        gist_body = json.dumps(layout_dict, sort_keys=True, indent=2)
        try:
            gist_url = sv_gist_tools.main_upload_function(gist_filename, gist_description, gist_body, show_browser=False)
            context.window_manager.clipboard = gist_url   # full destination url
            print(gist_url)
            self.report({'WARNING'}, "Copied gistURL to clipboad")

            sv_gist_tools.write_or_append_datafiles(gist_url, gist_filename)

        except:
            self.report({'ERROR'}, "Error uploading the gist, check your internet connection!")
        finally:
            return {'FINISHED'}


class SvBlendToZip(bpy.types.Operator):

    bl_idname = "node.blend_to_zip"
    bl_label = "Save Blend as Zip"

    def execute(self, context):

        raw_time_stamp = strftime("%Y_%m_%d_%H_%M", gmtime())

        blendpath = bpy.data.filepath
        blendname = os.path.basename(bpy.data.filepath)
        blendbasename = blendname.split('.')[0]
        zipname = blendbasename + '_' + raw_time_stamp + '.zip'
        blendzippath = os.path.join(os.path.dirname(blendpath), zipname)
        with zipfile.ZipFile(blendzippath, 'w', zipfile.ZIP_DEFLATED) as myzip:
            myzip.write(blendpath, blendname)
            context.window_manager.clipboard = blendzippath
            print('saved: ', blendzippath)

        return {'FINISHED'}





class SvIOPanelProperties(bpy.types.PropertyGroup):

    new_nodetree_name = StringProperty(
        name='new_nodetree_name',
        default="Imported_name",
        description="The name to give the new NodeTree, defaults to: Imported")

    compress_output = BoolProperty(
        default=0,
        name='compress_output',
        description='option to also compress the json, will generate both')

    gist_id = StringProperty(
        name='new_gist_id',
        default="Enter Gist ID here",
        description="This gist ID will be used to obtain the RAW .json from github")

    io_options_enum = bpy.props.EnumProperty(
        items=[("Import", "Import", "", 0), ("Export", "Export", "", 1)],
        description="display import or export",
        default="Export"
    )

classes = [
    SvIOPanelProperties,
    SvNodeTreeExporter,
    SvNodeTreeExportToGist,
    SvNodeTreeImporter,
    SvNodeTreeImporterSilent,
    SvNodeTreeImportFromGist,
    SvBlendToZip
]


def register():

    for cls in classes:
        bpy.utils.register_class(cls)

    bpy.types.SverchCustomTreeType.io_panel_properties = bpy.props.PointerProperty(
        name="io_panel_properties", type=SvIOPanelProperties)


def unregister():
    del bpy.types.SverchCustomTreeType.io_panel_properties

    for cls in classes[::-1]:
        bpy.utils.unregister_class(cls)


# if __name__ == '__main__':
#    register()<|MERGE_RESOLUTION|>--- conflicted
+++ resolved
@@ -218,39 +218,8 @@
                 node_items[k] = v
 
         if IsMonadInstanceNode and node.monad:
-<<<<<<< HEAD
 
             pack_monad(node, node_items, groups_dict, create_dict_of_tree)
-
-=======
-            name = node.monad.name
-            node_items['monad'] = name
-            node_items['cls_dict'] = {}
-            node_items['cls_dict']['cls_bl_idname'] = node.bl_idname
-
-            for template in ['input_template', 'output_template']:
-                node_items['cls_dict'][template] = getattr(node, template)
-
-            if name not in groups_dict:
-                group_ng = bpy.data.node_groups[name]
-                group_dict = create_dict_of_tree(group_ng)
-                group_dict['bl_idname'] = group_ng.bl_idname
-                group_dict['cls_bl_idname'] = node.bl_idname
-                group_json = json.dumps(group_dict)
-                groups_dict[name] = group_json
-
-            # [['Y', 'StringsSocket', {'prop_name': 'y'}], [....
-            for idx, (socket_name, socket_type, prop_dict) in enumerate(node.input_template):
-                socket = node.inputs[idx]
-                if not socket.is_linked and prop_dict:
-
-                    prop_name = prop_dict['prop_name']
-                    v = getattr(node, prop_name)
-                    if not isinstance(v, (float, int, str)):
-                        v = v[:]
-
-                    node_items[prop_name] = v
->>>>>>> bbff8823
 
         # if hasattr(node, "storage_get_data"):
         if any([ScriptNodeLite, ObjNodeLite, SvExecNodeMod, MeshEvalNode]):
