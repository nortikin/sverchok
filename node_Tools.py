--- conflicted
+++ resolved
@@ -78,11 +78,7 @@
             if tree.bl_idname == 'SverchCustomTreeType':
                 row=col.row(align=True)
                 row.prop(tree, 'sv_show',text=' ')
-<<<<<<< HEAD
-        #       row.prop(tree, 'sv_bake',text='')
-=======
         #       row.prop(tree, 'sv_bake',text=' ')
->>>>>>> 1aa3a655
                 row.prop(tree, 'sv_animate',text=' ')
                 row.label(text=name)
 
