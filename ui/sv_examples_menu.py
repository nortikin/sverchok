--- conflicted
+++ resolved
@@ -41,7 +41,6 @@
             row.operator("sv.orbit_around_selection", icon="PROP_CON",text="",)
         else:
             row.operator("sv.orbit_around_selection", icon="SNAP_NORMAL", text="")
-<<<<<<< HEAD
         row.menu("SV_MT_layouts_Splash", text='QuickStart', icon_value=plugin_icons['sverchock_icon_b.png'].icon_id)
         
 
@@ -61,24 +60,13 @@
 
 
     def draw(self, context):
+        if bpy.app.version <= (3,6,18): return
         layout = self.layout
         col = layout.column(align=True)
         col.operator('sv.download_splash_images', text='Download helps', icon='URL')
         for path, category_name in sv_helps_categories_names():
             op = col.operator('sv.splash_screen_simple', text=category_name, icon='HIDE_OFF')
             op.group = category_name
-        #gr = set()
-        #for item in context.space_data.node_tree.sv_splash_data:
-        #    group = item.group
-        #    if group not in gr:
-        #        gr.add(group)
-        #        op = row.operator('sv.splash_screen_simple', text=group, icon='IMPORT')
-        #        op.group = group
-=======
-        if bpy.app.version > (3,6,18):
-            row.operator('sv.splash_screen_simple', text='', icon_value=plugin_icons['sverchock_icon_b.png'].icon_id)
-            # row.operator('sv.splash_screen', text='', icon_value=plugin_icons['sverchock_icon_b.png'].icon_id)
->>>>>>> 548f5f6c
 
 class SW_OT_Console(Operator):
     """Show/hide console"""
