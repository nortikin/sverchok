# -*- coding: utf-8 -*-
# ##### BEGIN GPL LICENSE BLOCK #####
#
#  This program is free software; you can redistribute it and/or
#  modify it under the terms of the GNU General Public License
#  as published by the Free Software Foundation; either version 2
#  of the License, or (at your option) any later version.
#
#  This program is distributed in the hope that it will be useful,
#  but WITHOUT ANY WARRANTY; without even the implied warranty of
#  MERCHANTABILITY or FITNESS FOR A PARTICULAR PURPOSE.  See the
#  GNU General Public License for more details.
#
#  You should have received a copy of the GNU General Public License
#  along with this program; if not, write to the Free Software Foundation,
#  Inc., 51 Franklin Street, Fifth Floor, Boston, MA 02110-1301, USA.
#
# ##### END GPL LICENSE BLOCK #####

import bpy
from bpy.props import StringProperty

import sverchok.settings as settings
from sverchok.utils.sv_logging import sv_logger
import sverchok
from sverchok.utils.handle_blender_data import BlTrees
from sverchok.ui.nodeview_space_menu import get_add_node_menu

colors_cache = {}


naming = {
    "Viz": ('V ', 'Viz'),
    "Text": ('T ', 'Text'),
    "Scene": ('S ', 'Scene'),
    "Layout": ('List', 'Dictionary', 'Layout'),
    "Generator": ("G ", "GM ", "GS " ,"GC ", 'Generator'),
}

default_theme = {
    "Viz": (1, 0.589, 0.214),
    "Text": (0.5, 0.5, 1),
    "Scene": (0, 0.5, 0.2),
    "Layout": (0.674, 0.242, 0.363),
    "Generator": (0, 0.5, 0.5),
}

nipon_blossom = {
    "Viz": (0.628488, 0.931008, 1.000000),
    "Text": (1.000000, 0.899344, 0.974251),
    "Scene": (0.904933, 1.000000, 0.883421),
    "Layout": (0.602957, 0.674000, 0.564277),
    "Generator": (0.92, 0.92, 0.92),
}

darker = {
    "Viz": (0.05, 0.21, 0.61),
    "Text": (0.15, 1.00, 0.86),
    "Scene": (1.00, 0.29, 0.46),
    "Layout": (0.29, 0.91, 0.48),
    "Generator": (0.92, 0.32, 0.18),
}

grey = {
    "Viz": (0.0, 0.0, 0.0),
    "Text": (0.3, 0.3, 0.3),
    "Scene": (0.50, 0.50, 0.50),
    "Layout": (0.7, 0.7, 0.7),
    "Generator": (0.1, 0.1, 0.1),
}

gruvbox_light = {
    "Viz": (0.839, 0.365, 0.055),
    "Text": (0.271, 0.522, 0.533),
    "Scene": (0.596, 0.592, 0.102),
    "Layout": (0.694, 0.384, 0.525),
    "Generator": (0.408, 0.616, 0.416)
}

gruvbox_dark = {
    "Viz": (0.686, 0.227, 0.012),
    "Text": (0.027, 0.400, 0.471),
    "Scene": (0.475, 0.455, 0.055),
    "Layout": (0.561, 0.247, 0.443),
    "Generator": (0.322, 0.482, 0.345)
}

#  self refers to the preferences, SverchokPreferences

def color_callback(self, context):
    theme = self.sv_theme
    theme_dict = globals().get(theme)
    sv_node_colors = [
        ("Viz", "color_viz"),
        ("Text", "color_tex"),
        ("Scene", "color_sce"),
        ("Layout", "color_lay"),
        ("Generator", "color_gen"),
    ]
    # stop theme from auto updating and do one call instead of many
    auto_apply_theme = self.auto_apply_theme
    self.auto_apply_theme = False
    for name, attr in sv_node_colors:
        setattr(self, attr, theme_dict[name])
    self.auto_apply_theme = auto_apply_theme
    if self.auto_apply_theme:
        apply_theme()

def sv_colors_definition():
    addon_name = sverchok.__name__
    addon = bpy.context.preferences.addons.get(addon_name)
    if addon:
        prefs = addon.preferences
        sv_node_colors = {
            "Viz": prefs.color_viz,
            "Text": prefs.color_tex,
            "Scene": prefs.color_sce,
            "Layout": prefs.color_lay,
            "Generator": prefs.color_gen,
            }
    else:
        sv_node_colors = default_theme
    sv_cats_node = {}

    for category_path in get_add_node_menu().walk_categories_hierarchy():
        color_category = None
        for category in category_path:
            if category.color_category:
                color_category = category.color_category
                break
            if category.name in sv_node_colors:
                color_category = category.name
                break

        for elem in category_path[0]:
            if not hasattr(elem, 'bl_idname'):
                continue
            try:
<<<<<<< HEAD
                # cat.name может быть в ямле G ..., V ..., L ..., etc
                # надо составить список замен и проходиться по каждому узлу
                for k,v in naming.items():
                    if cat.name.startswith(v):
                        catname = k
                        continue
                sv_cats_node[elem.bl_idname] = sv_node_colors[catname]
=======
                sv_cats_node[elem.bl_idname] = sv_node_colors[color_category]
>>>>>>> 40c84f6e
            except:
                sv_cats_node[elem.bl_idname] = False
    return sv_cats_node

def rebuild_color_cache():
    global colors_cache
    colors_cache = sv_colors_definition()

def get_color(bl_id):
    """
    Get color for bl_id
    """
    if not colors_cache:
        sv_logger.debug("building color cache")
        rebuild_color_cache()
    return colors_cache.get(bl_id)


def apply_theme(ng=None):
    """
    Apply theme colors
    """
    if ng is None:
        for ng in BlTrees().sv_trees:
            apply_theme(ng)
    else:
        for node in ng.nodes:
            if node.sv_default_color:
                node.use_custom_color = True
                node.color = node.sv_default_color


class SverchokApplyTheme(bpy.types.Operator):
    """
    Apply Sverchok themes
    """
    bl_idname = "node.sverchok_apply_theme"
    bl_label = "Sverchok Apply theme"
    bl_options = {'REGISTER', 'UNDO'}

    tree_name: StringProperty()

    def execute(self, context):
        if self.tree_name:
            ng = bpy.data.node_groups.get(self.tree_name)
            if ng:
                apply_theme(ng)
            else:
                return {'CANCELLED'}
        else:
            apply_theme()
        return {'FINISHED'}


def register():
    bpy.utils.register_class(SverchokApplyTheme)

def unregister():
    bpy.utils.unregister_class(SverchokApplyTheme)


settings.apply_theme = apply_theme
settings.rebuild_color_cache = rebuild_color_cache
settings.color_callback = color_callback<|MERGE_RESOLUTION|>--- conflicted
+++ resolved
@@ -28,14 +28,6 @@
 
 colors_cache = {}
 
-
-naming = {
-    "Viz": ('V ', 'Viz'),
-    "Text": ('T ', 'Text'),
-    "Scene": ('S ', 'Scene'),
-    "Layout": ('List', 'Dictionary', 'Layout'),
-    "Generator": ("G ", "GM ", "GS " ,"GC ", 'Generator'),
-}
 
 default_theme = {
     "Viz": (1, 0.589, 0.214),
@@ -136,17 +128,7 @@
             if not hasattr(elem, 'bl_idname'):
                 continue
             try:
-<<<<<<< HEAD
-                # cat.name может быть в ямле G ..., V ..., L ..., etc
-                # надо составить список замен и проходиться по каждому узлу
-                for k,v in naming.items():
-                    if cat.name.startswith(v):
-                        catname = k
-                        continue
-                sv_cats_node[elem.bl_idname] = sv_node_colors[catname]
-=======
                 sv_cats_node[elem.bl_idname] = sv_node_colors[color_category]
->>>>>>> 40c84f6e
             except:
                 sv_cats_node[elem.bl_idname] = False
     return sv_cats_node
