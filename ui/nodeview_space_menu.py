--- conflicted
+++ resolved
@@ -133,14 +133,9 @@
         layout = self.layout
         layout.operator_context = 'INVOKE_REGION_WIN'
 
-<<<<<<< HEAD
-        s = layout.operator("node.add_search", text="Search", icon='OUTLINER_DATA_FONT')
-        s.use_transform = True
-=======
         if self.bl_idname == 'NODEVIEW_MT_Dynamic_Menu':
             s = layout.operator("node.add_search", text="Search", icon='OUTLINER_DATA_FONT')
             s.use_transform = True
->>>>>>> 1f5b34e2
 
         layout.separator()
         layout.menu("NODEVIEW_MT_AddGenerators", **icon('OBJECT_DATAMODE'))
@@ -263,12 +258,7 @@
     bpy.types.NODE_MT_add.remove(bpy.types.NODEVIEW_MT_Dynamic_Menu.draw)
 
     for class_name in classes:
-<<<<<<< HEAD
         bpy.utils.unregister_class(class_name)
-=======
-        bpy.utils.unregister_class(class_name)
-    remove_keymap()
 
     # because we popped sverchok off the nodecat collection in register, we have to do our own class unregistration here.
     ff_unregister_node_categories()
->>>>>>> 1f5b34e2
