# -*- coding: utf-8 -*-
# ##### BEGIN GPL LICENSE BLOCK #####
#
#  This program is free software; you can redistribute it and/or
#  modify it under the terms of the GNU General Public License
#  as published by the Free Software Foundation; either version 2
#  of the License, or (at your option) any later version.
#
#  This program is distributed in the hope that it will be useful,
#  but WITHOUT ANY WARRANTY; without even the implied warranty of
#  MERCHANTABILITY or FITNESS FOR A PARTICULAR PURPOSE.  See the
#  GNU General Public License for more details.
#
#  You should have received a copy of the GNU General Public License
#  along with this program; if not, write to the Free Software Foundation,
#  Inc., 51 Franklin Street, Fifth Floor, Boston, MA 02110-1301, USA.
#
# ##### END GPL LICENSE BLOCK #####
from abc import ABC, abstractmethod
from collections import defaultdict
from pathlib import Path
from typing import Iterator, Union, TypeVar, Optional

import bl_operators
import bpy
from bpy.props import StringProperty

from sverchok.ui.sv_icons import node_icon, icon, get_icon_switch
from sverchok.ui import presets
from sverchok.ui.presets import apply_default_preset
from sverchok.utils import yaml_parser
from sverchok.utils.modules_inspection import iter_classes_from_module
from sverchok.utils.dummy_nodes import dummy_nodes_dict


"""
The module is used for generating Shift+A / Add(Node) menu.
The structure of the menu also used for searching nodes and Add Node Tool panel.
`add_node_menu` is instance of the panel which can be used to access its data.

Sverchok's extensions can use this module to add their nodes to the menu.
For this two steps should be done:

- Pass config file to `Category.append_from_config` method of `add_node_menu`
  object.
- Call `Category.register` method during registration of an extension.

Registration is needed because menus which were added in Sverchok are already
registered. And un-registration is not needed because they will be reloaded
during reloading Sverchok add-on (extensions can't be reloaded without reloading
Sverchok)

The module parses `index.yaml` file and creates tre like data structure `Category`
which is used for adding nodes in different areas of user interface. Also it
contains `CallPartialMenu` which shows alternative menus by pressing 1, 2, 3, 4, 5.
It's possible to add categories to the menus by adding `- extra_menu: menu_name`
attribute to a category in `index.yaml` file where menu_name is one of possible
menu names:

- BasicDataPartialMenu
- MeshPartialMenu
- AdvancedObjectsPartialMenu
- ConnectionPartialMenu
- UiToolsPartialMenu
"""


CutSelf = TypeVar("CutSelf", bound="Category")
sv_tree_types = {'SverchCustomTreeType', }


<<<<<<< HEAD
def category_has_nodes(cat_name):
    cat = node_cats[cat_name]
    for item in cat:
        rna = get_node_class_reference(item[0])
        if rna and not item[0] == 'separator':
            return True
    return False
#menu_prefs = {}

# _items_to_remove = {}
menu_structure = [
    ["separator"],
    ["NODEVIEW_MT_AddGenerators", 'OBJECT_DATAMODE'],
    ["NODEVIEW_MT_AddCurves", 'OUTLINER_OB_CURVE'],
    ["NODEVIEW_MT_AddSurfaces", 'SURFACE_DATA'],
    ["NODEVIEW_MT_AddFields", 'OUTLINER_OB_FORCE_FIELD'],
    ["NODEVIEW_MT_AddSolids", 'MESH_CUBE'],
    ["NODEVIEW_MT_AddSpatial", 'POINTCLOUD_DATA'],
    ["NODEVIEW_MT_AddTransforms", 'ORIENTATION_LOCAL'],
    ["NODEVIEW_MT_AddAnalyzers", 'VIEWZOOM'],
    ["NODEVIEW_MT_AddModifiers", 'MODIFIER'],
    ["NODEVIEW_MT_AddCAD", 'TOOL_SETTINGS'],
    ["separator"],
    ["NODEVIEW_MT_AddNumber", "SV_NUMBER"],
    ["NODEVIEW_MT_AddVector", "SV_VECTOR"],
    ["NODEVIEW_MT_AddMatrix", 'EMPTY_AXIS'],
    ["NODEVIEW_MT_AddQuaternion", 'SV_QUATERNION'],
    ["NODEVIEW_MT_AddColor", 'COLOR'],
    ["NODEVIEW_MT_AddLogic", "SV_LOGIC"],
    ["NODEVIEW_MT_AddListOps", 'NLA'],
    ["NODEVIEW_MT_AddDictionary", 'OUTLINER_OB_FONT'],
    ["separator"],
    ["NODEVIEW_MT_AddViz", 'RESTRICT_VIEW_OFF'],
    ["NODEVIEW_MT_AddText", 'TEXT'],
    ["NODEVIEW_MT_AddScene", 'SCENE_DATA'],
    ["NODEVIEW_MT_AddExchange", 'ARROW_LEFTRIGHT'],
    ["NODEVIEW_MT_AddLayout", 'NODETREE'],
    ["NODEVIEW_MT_AddBPYData", "BLENDER"],
    ["separator"],
    ["NODEVIEW_MT_AddScript", "WORDWRAP_ON"],
    ["NODEVIEW_MT_AddNetwork", "SYSTEM"],
    ["NODEVIEW_MT_AddPulgaPhysics", "MOD_PHYSICS"],
    ["NODEVIEW_MT_AddSVG", "SV_SVG"],
    ["separator"],
    ["NODE_MT_category_SVERCHOK_GROUP", "NODETREE"],
    ["NODEVIEW_MT_AddPresetOps", "SETTINGS"],
]
def layout_draw_categories(layout, category_name, node_details):
=======
class MenuItem(ABC):
    _node_classes = dict()
>>>>>>> a376c3dc

    @property
    def node_classes(self) -> dict[str, type]:  # todo can be removed after removing dummy nodes
        if not self._node_classes:
            import sverchok  # not available during initialization of the module
            for cls_ in iter_classes_from_module(sverchok.nodes, [bpy.types.Node]):
                self._node_classes[cls_.bl_idname] = cls_
        return self._node_classes

    @property
    def icon_prop(self):
        if hasattr(self, 'icon'):
            return icon(self.icon)
        return {}

    @abstractmethod
    def draw(self, layout):
        pass

    def __repr__(self):
        name = getattr(self, 'name', '')
        name = f' "{name}"' if name else ''
        return f"<{type(self).__name__}{name}>"


class Separator(MenuItem):
    def draw(self, layout):
        layout.separator()


class Operator(MenuItem):
    def __init__(self, name, operator, icon_name=''):  # it's possible to add extra options for operator call
        self.name = name
        self.bl_idname = operator
        self.icon = icon_name

    def draw(self, layout):
        layout.operator_context = 'INVOKE_REGION_WIN'  # I'm not sure that all operators need this
        layout.operator(self.bl_idname, text=self.name, **self.icon_prop)

    @classmethod
    def from_config(cls, config: dict):
        name = list(config.keys())[0]
        values = list(config.values())[0]
        props = dict()
        for prop in values:
            key = list(prop.keys())[0]
            value = list(prop.values())[0]
            props[key] = value
        return cls(name, **props)

    @classmethod
    def is_operator_config(cls, config: dict):
        for prop in list(config.values())[0]:
            if isinstance(prop, dict):
                prop_name = list(prop.keys())[0]
                if prop_name.lower() == 'operator':
                    return True
        return False


class CustomMenu(MenuItem):
    def __init__(self, name, custom_menu, icon_name=''):
        self.name = name
        self.bl_idname = custom_menu
        self.icon = icon_name

    def draw(self, layout):
        layout.menu(self.bl_idname, text=self.name, **self.icon_prop)

    @classmethod
    def from_config(cls, config: dict):
        name = list(config.keys())[0]
        values = list(config.values())[0]
        props = dict()
        for prop in values:
            key = list(prop.keys())[0]
            value = list(prop.values())[0]
            props[key] = value
        return cls(name, **props)

    @classmethod
    def is_custom_menu_config(cls, config: dict):
        for prop in list(config.values())[0]:
            if isinstance(prop, dict):
                prop_name = list(prop.keys())[0]
                if prop_name.lower() == 'custom_menu':
                    return True
        return False


class AddNode(MenuItem):
    def __init__(self, id_name):
        self.bl_idname = id_name
        self._label = None
        self._icon_prop = None

    @property
    def label(self):
        """This and other properties of the class can't be accessed during
        module initialization and registration"""
        if self._label is None:
            node_cls = bpy.types.Node.bl_rna_get_subclass_py(self.bl_idname)
            if self.bl_idname == 'NodeReroute':
                self._label = "Reroute"
            # todo check labels of dependent classes after their refactoring
            elif node_cls is not None:
                self._label = node_cls.bl_label
            else:  # todo log missing nodes?
                self._label = f'{self.bl_idname} (not found)'
        return self._label

    @property
    def icon_prop(self):
        if self._icon_prop is None:
            node_cls = bpy.types.Node.bl_rna_get_subclass_py(self.bl_idname)
            if self.bl_idname == 'NodeReroute':
                self._icon_prop = icon('SV_REROUTE')
            elif self.dependency:
                if cls := self.node_classes.get(self.bl_idname):
                    self._icon_prop = node_icon(cls)
                else:
                    self._icon_prop = {'icon': 'ERROR'}
            elif node_cls is not None:  # can be dummy class here
                self._icon_prop = node_icon(node_cls)
            else:
                self._icon_prop = {'icon': 'ERROR'}
        return self._icon_prop

    @property
    def dependency(self):
        _, dep = dummy_nodes_dict.get(self.bl_idname, (None, ''))
        return dep

    def draw(self, layout, only_icon=False):
        node_cls = bpy.types.Node.bl_rna_get_subclass_py(self.bl_idname)
        if only_icon:
            icon_prop = self.icon_prop or {'icon': 'OUTLINER_OB_EMPTY'}
        else:
            icon_prop = self.icon_prop if get_icon_switch() else {}

        if not self.dependency and node_cls is None:
            layout.label(text=self.label, **icon_prop)
            return

        op = ShowMissingDependsOperator if self.dependency else SvNodeAddOperator
        default_context = bpy.app.translations.contexts.default
        add = layout.operator(op.bl_idname,
                              text=self.label if not only_icon else '',
                              text_ctxt=default_context,
                              **icon_prop)
        add.type = self.bl_idname
        add.use_transform = True
        add.dependency = self.dependency

    def search_match(self, request: str) -> bool:
        """Return True if the request satisfies to node search tags"""
        request = request.upper()
        if request in self.label.upper():
            return True
        node_class = bpy.types.Node.bl_rna_get_subclass_py(self.bl_idname)
        if not node_class or not hasattr(node_class, 'docstring'):
            return False
        if request in node_class.docstring.get_shorthand():
            return True
        if request in node_class.docstring.get_tooltip():
            return True
        return False


class Category(MenuItem):
    """It keeps the whole structure of Add Node menu. Instancing the class with
    `Category.from_config` method generates menu classes. They should be
     registered by calling `Category.register`
     """
    def __init__(self, name, menu_cls, icon_name='BLANK1', extra_menu=''):
        self.name = name
        self.icon = icon_name
        self.extra_menu = extra_menu
        self.menu_cls: CategoryMenuTemplate = menu_cls

    def draw(self, layout):
        icon_prop = icon(self.icon) if get_icon_switch() else {}
        layout.menu(self.menu_cls.__name__, **icon_prop)  # text=submenu_title)

    def __iter__(self) -> Iterator[Union[Separator, AddNode, 'Category']]:
        return iter(e for e in self.menu_cls.draw_data)

    def walk_categories(self) -> 'Category':
        """Iterate over all nested categories. The current category is also included."""
        yield self
        for elem in self.menu_cls.draw_data:
            if hasattr(elem, 'walk_categories'):
                yield from elem.walk_categories()

    def get_category(self, node_idname) -> Optional['Category']:
        """The search is O(len(sverchok_nodes))"""
        for cat in self.walk_categories():
            for elem in cat:
                if isinstance(elem, AddNode):
                    if elem.bl_idname == node_idname:
                        return cat

    def register(self):
        """Register itself and all its elements.
        Can be called several times by Sverchok's extensions"""
        if not self.is_registered:
            bpy.utils.register_class(self.menu_cls)
        for elem in self.walk_categories():
            if not elem.is_registered:
                elem.register()

    @property
    def is_registered(self):
        return hasattr(bpy.types, self.menu_cls.__name__)

    def unregister(self):
        """Register itself and all its elements. Should be called only once by
        Sverchok's unregister function."""
        bpy.utils.unregister_class(self.menu_cls)
        for elem in self.menu_cls.draw_data:
            if hasattr(elem, 'unregister'):
                elem.unregister()

    def __repr__(self):
        return f'<NodeCategory "{self.name}">'

    @classmethod
    def from_config(cls, conf: list, menu_name, **extra_props) -> CutSelf:
        """
        It creates category from given config of category items. The format
        of config is next:

            [option, option, ..., menu item, menu item, ...]

        Menu item can be one of next elements:

        - `'---'` - String of a dotted line to define separator.
        - `'SomeNode'` - String of node `bl_idname` to define Add Node operator.
        - `{'Sub category name': [option, menu_item, ...]}` - Dictionary of
          a subcategory.
        - `{'Operator name': [option, ...]}` - Dictionary of a custom opeartor
          to call. Options for operator call are not supported currently.
        - `{'Menu name': [option, ...]}` - Custom menu to show.

        Options have such format - `{'option_name': value}`. They can be added
        to sub categories, operators and custom menus.

        Categories can have next options:

        - `{'icon_name': 'SOME_ICON'}` - Value can be a string of standard Blender
          icons or Sverchok icon.
        - `{'extra_menu': 'menu_name'}`  - Values is a name of one of extra menus.
          Possible values:

          - "BasicDataPartialMenu"
          - "MeshPartialMenu"
          - "AdvancedObjectsPartialMenu"
          - "ConnectionPartialMenu"
          - "UiToolsPartialMenu"

        Operators options:

        - `{"icon_name": "SOME_ICON"}` - Icon to show in the menu.
        - `{"operator": "operator id name"}` - `bl_idname` of operator to call.

        Custom menus options:

        - `{"icon_name": "SOME_CION"}` - Icon to show in menu.
        - `{"custom_menu": "menu id name"}` - `bl_idname` of menu to show.

        The example of format can be found in the `sverchok/index.yaml` file.

        Extra_props should have keys oly from the __init__ method of `MenuItem`
        subclasses.
        """
        parsed_items = []

        # parsing menu elements
        for elem in conf:
            if isinstance(elem, dict):
                if Operator.is_operator_config(elem):
                    parsed_items.append(Operator.from_config(elem))
                    continue
                if CustomMenu.is_custom_menu_config(elem):
                    parsed_items.append(CustomMenu.from_config(elem))
                    continue

                name = list(elem.keys())[0]
                value = list(elem.values())[0]
                props = dict()
                if isinstance(value, list):  # sub menu

                    # pars sub menu properties
                    for prop in value:
                        if not isinstance(prop, dict):  # some node or separator
                            continue
                        prop_value = list(prop.values())[0]
                        if isinstance(prop_value, list):  # some sub menu
                            continue
                        props.update(prop)

                elif value is None:  # empty category
                    value = []
                else:  # menu property
                    continue  # was already handled
                parsed_items.append(cls.from_config(value, name, **props))

            else:  # some value, separator?
                if all('-' == ch for ch in elem):  # separator
                    parsed_items.append(Separator())
                else:
                    parsed_items.append(AddNode(elem))

        # generate menu of current list
        cls_name = 'NODEVIEW_MT_SvCategory' + menu_name.title().replace(' ', '')
        menu_cls = type(cls_name,
                   (CategoryMenuTemplate, bpy.types.Menu),
                   {'bl_label': menu_name, 'draw_data': parsed_items})

        return cls(menu_name, menu_cls, **extra_props)

    def append_from_config(self, config: list):
        """
        This method is expected to be used by Sverchok's extensions to add
        extra items to the Add Node menu. See the format of config in
        `Category.from_config` documentation. Example:

            import sverchok.ui.nodeview_space_menu as sm
            sm.add_node_menu.append_from_config(config)

            def register():
                sm.add_node_menu.register()

        It should be called before registration functions
        """
        new_categories = []
        for cat in config:
            cat_name = list(cat.keys())[0]
            items = list(cat.values())[0]
            new_categories.append(self.from_config(items, cat_name))
        self.menu_cls.draw_data.extend(new_categories)


class SverchokContext:
    @classmethod
    def poll(cls, context):
        tree_type = context.space_data.tree_type
        if tree_type in sv_tree_types:
            return True


class CategoryMenuTemplate(SverchokContext):
    bl_label = ''
    draw_data = []  # items to draw

    def draw(self, context):
        # it would be better to have the condition only for the root menu
        if not getattr(context.space_data, 'edit_tree', None):
            # todo also it's possible to give choice of picking one of existing node trees
            self.layout.operator("node.new_node_tree",
                                 text="New Sverchok Node Tree",
                                 icon="RNA_ADD")
            return
        for elem in self.draw_data:
            elem.draw(self.layout)


menu_file = Path(__file__).parents[1] / 'index.yaml'
add_node_menu = Category.from_config(yaml_parser.load(menu_file), 'All Categories', icon_name='RNA')


class AddNodeOp(bl_operators.node.NodeAddOperator):
    dependency: StringProperty()

    _node_classes = dict()

    @classmethod
    def node_classes(cls) -> dict[str, type]:
        if not cls._node_classes:
            import sverchok  # not available during initialization of the module
            for cls_ in iter_classes_from_module(sverchok.nodes, [bpy.types.Node]):
                cls._node_classes[cls_.bl_idname] = cls_
        return cls._node_classes

    @classmethod
    def description(cls, _context, properties):
        node_type = properties["type"]
        tooltip = ''
        if node_type in dummy_nodes_dict:
            if node_cls := cls.node_classes().get(node_type):
                tooltip = node_cls.docstring.get_tooltip()
            gap = "\n\n" if tooltip else ''
            tooltip = tooltip + f"{gap}Dependency: {properties.dependency}"
        else:
            if node_cls := bpy.types.Node.bl_rna_get_subclass_py(node_type):
                tooltip = node_cls.docstring.get_tooltip()
        return tooltip


class SvNodeAddOperator(AddNodeOp, bpy.types.Operator):
    """Operator to show as menu item to add available node"""
    bl_idname = "node.sv_add_node"
    bl_label = "Add SV node"
    bl_options = {'REGISTER', 'UNDO', 'INTERNAL'}

    def execute(self, context):
        node = self.create_node(context)
        apply_default_preset(node)
        return {'FINISHED'}

    # if node is not available the operator is noe used - there is no need in poll


class ShowMissingDependsOperator(AddNodeOp, bpy.types.Operator):
    """Operator as menu item to show that a node is not available"""
    bl_idname = 'node.show_missing_dependencies'
    bl_label = 'Show missing dependencies'
    bl_options = {'REGISTER', 'UNDO'}

    @classmethod
    def poll(cls, context):
        # the message can be customized if to generate separate class for each node
        if hasattr(cls, 'poll_message_set'):  # Bl 2.93 does not have the method
            cls.poll_message_set('The library is not installed')
        return False


class CallPartialMenu(SverchokContext, bpy.types.Operator):
    """It calls dynamic menus to show alternative set of node categories."""
    bl_idname = "node.call_partial_menu"
    bl_label = "Call partial menu"
    bl_options = {'REGISTER', 'UNDO'}

    menu_name: StringProperty()

    def execute(self, context):

        def draw(_self, context):
            _self.layout.prop_menu_enum(self, 'test')
            for cat in add_node_menu.walk_categories():
                if cat.extra_menu == self.menu_name:
                    cat.draw(_self.layout)

        context.window_manager.popup_menu(draw, title=self.menu_name, icon='BLANK1')
        return {'FINISHED'}


class NodeCategoryMenu(SverchokContext, bpy.types.Menu):
    """ It's a dynamic menu with submenus - https://blender.stackexchange.com/a/269716
    It scans `sv_category` attribute of all nodes and builds categories according
    the collected data.
    """
    bl_label = "Node Categories"
    bl_idname = "NODEVIEW_MT_node_category_menu"

    @property
    def categories(self):
        if not self._categories:
            import sverchok
            cats = defaultdict(list)
            # todo replace with `bpy.types.Node.bl_rna_get_subclass_py` after dummy nodes refactoring
            for cls in iter_classes_from_module(sverchok.nodes, [bpy.types.Node]):
                if name := getattr(cls, 'sv_category', None):
                    cats[name].append(AddNode(cls.bl_idname))
            self._categories = cats
        return self._categories

    _categories = dict()
    _layout_values = dict()

    def draw(self, context):
        layout = self.layout
        if not self.categories:
            layout.label(text='Nodes was not found')
            return

        parent_id = getattr(context, 'CONTEXT_ID', None)

        if parent_id is None:  # root
            NodeCategoryMenu._layout_values.clear()  # protect from overflow
            for cat_name in self.categories.keys():
                row = layout.row()
                row.context_pointer_set('CONTEXT_ID', row)
                NodeCategoryMenu._layout_values[row] = cat_name
                row.menu(NodeCategoryMenu.bl_idname, text=str(cat_name))
        else:
            for n in self._categories[NodeCategoryMenu._layout_values[parent_id]]:
                n.draw(layout)


preset_category_menus = dict()


def make_preset_category_menu(category):
    global preset_category_menus
    if category in preset_category_menus:
        return preset_category_menus[category]
    if not presets.check_category(category):
        return None

    class SvPresetCategorySubmenu(bpy.types.Menu):
        bl_label = category

        def draw(self, context):
            layout = self.layout
            presets.draw_presets_ops(layout, category=category, context=context)

    category_id = presets.replace_bad_chars(category)
    class_name = "NODEVIEW_MT_PresetCategory__" + category_id
    SvPresetCategorySubmenu.__name__ = class_name
    bpy.utils.register_class(SvPresetCategorySubmenu)
    preset_category_menus[category] = SvPresetCategorySubmenu
    return SvPresetCategorySubmenu


class AddPresetMenu(bpy.types.Menu):
    bl_idname = 'NODEVIEW_MT_AddPresetMenu'
    bl_label = "Presets"

    def draw(self, context):
        layout = self.layout
        presets.draw_presets_ops(layout, context=context)
        for category in presets.get_category_names():
            if category in preset_category_menus:
                if category in preset_category_menus:
                    class_name = preset_category_menus[category].__name__
                    layout.menu(class_name)


class SverchokGroupMenu(bpy.types.Menu):
    bl_idname = 'NODE_MT_SverchokGroupMenu'
    bl_label = "Group"

    def draw(self, context):
        layout = self.layout
        layout.operator('node.add_group_node')
        layout.operator('node.add_node_output_input', text="Group input").node_type = 'input'
        layout.operator('node.add_node_output_input', text="Group output").node_type = 'output'
        layout.operator('node.add_group_tree_from_selected')


classes = [
<<<<<<< HEAD
    NODEVIEW_MT_Dynamic_Menu,
    NODEVIEW_MT_AddListOps,
    NODEVIEW_MT_AddModifiers,
    NODEVIEW_MT_AddGenerators,
    NODEVIEW_MT_AddBPYData,
    NODEVIEW_MT_AddPresetOps,
    NODE_MT_category_SVERCHOK_GROUP,
    # like magic.
    # make | NODEVIEW_MT_Add + class name , menu name
    make_class('GeneratorsExt', "Generators Extended"),
    make_class('CurvePrimitives', "Curves @ Primitives"),
    make_class('BezierCurves', "Curves @ Bezier"),
    make_class('NurbsCurves', "Curves @ NURBS"),
    make_class('Curves', "Curves"),
    make_class('NurbsSurfaces', "Surfaces @ NURBS"),
    make_class('Surfaces', "Surfaces"),
    make_class('Fields', "Fields"),
    make_class('MakeSolidFace', "Solids @ Make Face"),
    make_class('AnalyzeSolid', "Solids @ Analyze"),
    make_class('Solids', "Solids"),
    make_class('Transforms', "Transforms"),
    make_class('Spatial', "Spatial"),
    make_class('Analyzers', "Analyzers"),
    make_class('Viz', "Viz"),
    make_class('Text', "Text"),
    make_class('Scene', "Scene"),
    make_class('Layout', "Layout"),
    make_class('Listmain', "List Main"),
    make_class('Liststruct', "List Struct"),
    make_class('Dictionary', "Dictionary"),
    make_class('Number', "Number"),
    make_class('Vector', "Vector"),
    make_class('Matrix', "Matrix"),
    make_class('Quaternion', "Quaternion"),
    make_class('Color', "Color"),
    make_class('CAD', "CAD"),
    make_class('ModifierChange', "Modifier Change"),
    make_class('ModifierMake', "Modifier Make"),
    make_class('Logic', "Logic"),
    make_class('Script', "Script"),
    make_class('Network', "Network"),
    make_class('Exchange', "Exchange"),
    make_class('PulgaPhysics', "Pulga Physics"),
    make_class('SVG', "SVG"),

    # make | NODEVIEW_MT_ + class name +_Partial_Menu , menu name, menu items
    make_partial_menu_class('Basic_Data', 'Basic Data Types (1)', range(12, 20)),
    make_partial_menu_class('Mesh', 'Mesh (2)', [1, 7, 8, 9, 10]),
    make_partial_menu_class('Advanced_Objects', 'Advanced Objects (3)', [2, 3, 4, 5, 6, 28, 30, 32, 33]),
    make_partial_menu_class('Connection', 'Connection (4)', [21, 22, 23, 24, 26, 29, 31]),
    make_partial_menu_class('UI_tools', 'SV Interface (5)', [25, 35, 36])

=======
    AddPresetMenu,
    SverchokGroupMenu,
    SvNodeAddOperator,
    ShowMissingDependsOperator,
    CallPartialMenu,
    NodeCategoryMenu,
>>>>>>> a376c3dc
]


def sv_draw_menu(self, context):
    """This is drawn in ADD menu of the header of a tree editor"""
    tree_type = context.space_data.tree_type
    if not tree_type in sv_tree_types:
        return

    self.layout.menu_contents(add_node_menu.menu_cls.__name__)


def register():

    for category in presets.get_category_names():
        make_preset_category_menu(category)
    for class_name in classes:
        bpy.utils.register_class(class_name)
    bpy.types.NODE_MT_add.append(sv_draw_menu)
    add_node_menu.register()


def unregister():
    add_node_menu.unregister()
    for class_name in classes:
        bpy.utils.unregister_class(class_name)
    for category in presets.get_category_names():
        if category in preset_category_menus:
            bpy.utils.unregister_class(preset_category_menus[category])
    bpy.types.NODE_MT_add.remove(sv_draw_menu)<|MERGE_RESOLUTION|>--- conflicted
+++ resolved
@@ -69,59 +69,8 @@
 sv_tree_types = {'SverchCustomTreeType', }
 
 
-<<<<<<< HEAD
-def category_has_nodes(cat_name):
-    cat = node_cats[cat_name]
-    for item in cat:
-        rna = get_node_class_reference(item[0])
-        if rna and not item[0] == 'separator':
-            return True
-    return False
-#menu_prefs = {}
-
-# _items_to_remove = {}
-menu_structure = [
-    ["separator"],
-    ["NODEVIEW_MT_AddGenerators", 'OBJECT_DATAMODE'],
-    ["NODEVIEW_MT_AddCurves", 'OUTLINER_OB_CURVE'],
-    ["NODEVIEW_MT_AddSurfaces", 'SURFACE_DATA'],
-    ["NODEVIEW_MT_AddFields", 'OUTLINER_OB_FORCE_FIELD'],
-    ["NODEVIEW_MT_AddSolids", 'MESH_CUBE'],
-    ["NODEVIEW_MT_AddSpatial", 'POINTCLOUD_DATA'],
-    ["NODEVIEW_MT_AddTransforms", 'ORIENTATION_LOCAL'],
-    ["NODEVIEW_MT_AddAnalyzers", 'VIEWZOOM'],
-    ["NODEVIEW_MT_AddModifiers", 'MODIFIER'],
-    ["NODEVIEW_MT_AddCAD", 'TOOL_SETTINGS'],
-    ["separator"],
-    ["NODEVIEW_MT_AddNumber", "SV_NUMBER"],
-    ["NODEVIEW_MT_AddVector", "SV_VECTOR"],
-    ["NODEVIEW_MT_AddMatrix", 'EMPTY_AXIS'],
-    ["NODEVIEW_MT_AddQuaternion", 'SV_QUATERNION'],
-    ["NODEVIEW_MT_AddColor", 'COLOR'],
-    ["NODEVIEW_MT_AddLogic", "SV_LOGIC"],
-    ["NODEVIEW_MT_AddListOps", 'NLA'],
-    ["NODEVIEW_MT_AddDictionary", 'OUTLINER_OB_FONT'],
-    ["separator"],
-    ["NODEVIEW_MT_AddViz", 'RESTRICT_VIEW_OFF'],
-    ["NODEVIEW_MT_AddText", 'TEXT'],
-    ["NODEVIEW_MT_AddScene", 'SCENE_DATA'],
-    ["NODEVIEW_MT_AddExchange", 'ARROW_LEFTRIGHT'],
-    ["NODEVIEW_MT_AddLayout", 'NODETREE'],
-    ["NODEVIEW_MT_AddBPYData", "BLENDER"],
-    ["separator"],
-    ["NODEVIEW_MT_AddScript", "WORDWRAP_ON"],
-    ["NODEVIEW_MT_AddNetwork", "SYSTEM"],
-    ["NODEVIEW_MT_AddPulgaPhysics", "MOD_PHYSICS"],
-    ["NODEVIEW_MT_AddSVG", "SV_SVG"],
-    ["separator"],
-    ["NODE_MT_category_SVERCHOK_GROUP", "NODETREE"],
-    ["NODEVIEW_MT_AddPresetOps", "SETTINGS"],
-]
-def layout_draw_categories(layout, category_name, node_details):
-=======
 class MenuItem(ABC):
     _node_classes = dict()
->>>>>>> a376c3dc
 
     @property
     def node_classes(self) -> dict[str, type]:  # todo can be removed after removing dummy nodes
@@ -665,67 +614,12 @@
 
 
 classes = [
-<<<<<<< HEAD
-    NODEVIEW_MT_Dynamic_Menu,
-    NODEVIEW_MT_AddListOps,
-    NODEVIEW_MT_AddModifiers,
-    NODEVIEW_MT_AddGenerators,
-    NODEVIEW_MT_AddBPYData,
-    NODEVIEW_MT_AddPresetOps,
-    NODE_MT_category_SVERCHOK_GROUP,
-    # like magic.
-    # make | NODEVIEW_MT_Add + class name , menu name
-    make_class('GeneratorsExt', "Generators Extended"),
-    make_class('CurvePrimitives', "Curves @ Primitives"),
-    make_class('BezierCurves', "Curves @ Bezier"),
-    make_class('NurbsCurves', "Curves @ NURBS"),
-    make_class('Curves', "Curves"),
-    make_class('NurbsSurfaces', "Surfaces @ NURBS"),
-    make_class('Surfaces', "Surfaces"),
-    make_class('Fields', "Fields"),
-    make_class('MakeSolidFace', "Solids @ Make Face"),
-    make_class('AnalyzeSolid', "Solids @ Analyze"),
-    make_class('Solids', "Solids"),
-    make_class('Transforms', "Transforms"),
-    make_class('Spatial', "Spatial"),
-    make_class('Analyzers', "Analyzers"),
-    make_class('Viz', "Viz"),
-    make_class('Text', "Text"),
-    make_class('Scene', "Scene"),
-    make_class('Layout', "Layout"),
-    make_class('Listmain', "List Main"),
-    make_class('Liststruct', "List Struct"),
-    make_class('Dictionary', "Dictionary"),
-    make_class('Number', "Number"),
-    make_class('Vector', "Vector"),
-    make_class('Matrix', "Matrix"),
-    make_class('Quaternion', "Quaternion"),
-    make_class('Color', "Color"),
-    make_class('CAD', "CAD"),
-    make_class('ModifierChange', "Modifier Change"),
-    make_class('ModifierMake', "Modifier Make"),
-    make_class('Logic', "Logic"),
-    make_class('Script', "Script"),
-    make_class('Network', "Network"),
-    make_class('Exchange', "Exchange"),
-    make_class('PulgaPhysics', "Pulga Physics"),
-    make_class('SVG', "SVG"),
-
-    # make | NODEVIEW_MT_ + class name +_Partial_Menu , menu name, menu items
-    make_partial_menu_class('Basic_Data', 'Basic Data Types (1)', range(12, 20)),
-    make_partial_menu_class('Mesh', 'Mesh (2)', [1, 7, 8, 9, 10]),
-    make_partial_menu_class('Advanced_Objects', 'Advanced Objects (3)', [2, 3, 4, 5, 6, 28, 30, 32, 33]),
-    make_partial_menu_class('Connection', 'Connection (4)', [21, 22, 23, 24, 26, 29, 31]),
-    make_partial_menu_class('UI_tools', 'SV Interface (5)', [25, 35, 36])
-
-=======
     AddPresetMenu,
     SverchokGroupMenu,
     SvNodeAddOperator,
     ShowMissingDependsOperator,
     CallPartialMenu,
     NodeCategoryMenu,
->>>>>>> a376c3dc
 ]
 
 
