#  ***** BEGIN GPL LICENSE BLOCK *****
#
#  This program is free software; you can redistribute it and/or
#  modify it under the terms of the GNU General Public License
#  as published by the Free Software Foundation; either version 2
#  of the License, or (at your option) any later version.
#
#  This program is distributed in the hope that it will be useful,
#  but WITHOUT ANY WARRANTY; without even the implied warranty of
#  MERCHANTABILITY or FITNESS FOR A PARTICULAR PURPOSE.  See the
#  GNU General Public License for more details.
#
#  You should have received a copy of the GNU General Public License
#  along with this program; if not, see <http://www.gnu.org/licenses/>
#  and write to the Free Software Foundation, Inc., 51 Franklin Street,
#  Fifth Floor, Boston, MA  02110-1301, USA..
#
#  The Original Code is Copyright (C) 2013-2014 by Gorodetskiy Nikita  ###
#  All rights reserved.
#
#  Contact:      sverchok-b3d@yandex.ru    ###
#  Information:  http://nikitron.cc.ua/sverchok.html   ###
#
#  The Original Code is: all of this file.
#
#  Contributor(s):
#     Nedovizin Alexander
#     Gorodetskiy Nikita
#     Linus Yng
#     Agustin Gimenez
#     Dealga McArdle
#
#  ***** END GPL LICENSE BLOCK *****
#
# -*- coding: utf-8 -*-

bl_info = {
    "name": "Sverchok",
    "author": (
        "(sverchok-b3d@yandex.ru) "
        "Nedovizin Alexander, Gorodetskiy Nikita, Linus Yng, "
        "Agustin Jimenez, Dealga McArdle"
    ),
    "version": (0, 4),
    "blender": (2, 7, 0),
    "location": "Nodes > CustomNodesTree > Add user nodes",
    "description": "Do parametric node-based geometry programming",
    "warning": "",
    "wiki_url": "http://wiki.blender.org/index.php/Extensions:2.6/Py/Scripts/Nodes/Sverchok",
    "tracker_url": (
        "http://www.blenderartists.org/forum/showthread.php?272679"
        "-Addon-WIP-Sverchok-parametric-tool-for-architects"),
    "category": "Node"}


import os
import sys

current_path = os.path.dirname(__file__)
if not current_path in sys.path:
    sys.path.append(current_path)
    print("\n***** Sverchok  loading *****")

# use importlib instead of imp, which is deprecated since python 3.4
# importing first allows to stores a list of nodes before eventually reloading
# potential problem : are new nodes imported???
import importlib

imported_modules = []
node_list = []
# ugly hack, should make respective dict in __init__ like nodes
# or parse it
root_modules = ["node_tree", "data_structure", "sv_nodes_menu"]
core_modules = ["handlers", "update_system", "upgrade_nodes"]
utils_modules = [
<<<<<<< HEAD
    # non UI tools
    "cad_module", "sv_bmesh_utils", "sv_curve_utils", "voronoi", 
    "sv_script", "sv_itertools", "script_importhelper",
    # callbacks for bgl
=======
    # NON UI TOOLS
    #     - geometry
    "cad_module", "sv_bmesh_utils", "sv_curve_utils", "voronoi",
    #     - callbacks for bgl
>>>>>>> 3c3de9af
    "viewer_draw", "index_viewer_draw", "nodeview_bgl_viewer_draw", "viewer_draw_mk2",
    # UI
    #     - text editor ui
    "text_editor_submenu", "text_editor_plugins",
    #     - node_view ui tool + panels + custom menu
    "sv_tools", "sv_IO_panel", "nodeview_space_menu"
]

# parse the nodes/__init__.py dictionary and load all nodes
def make_node_list():
    node_list = []
    for category, names in nodes.nodes_dict.items():
        nodes_cat = importlib.import_module('.{}'.format(category), 'nodes')
        for name in names:
            node = importlib.import_module('.{}'.format(name),
                                           'nodes.{}'.format(category))
            node_list.append(node)
    return node_list

for m in root_modules:
    im = importlib.import_module('{}'.format(m), __name__)
    imported_modules.append(im)

menu = imported_modules[-1]

# settings needs __package__ set, so we use relative import
settings = importlib.import_module('.settings', __name__)
imported_modules.append(settings)

core = importlib.import_module('core')
imported_modules.append(core)


for m in core_modules:
    im = importlib.import_module('.{}'.format(m), "core")
    imported_modules.append(im)

utils = importlib.import_module('utils')
imported_modules.append(utils)

for m in utils_modules:
    im = importlib.import_module('.{}'.format(m), 'utils')
    imported_modules.append(im)

nodes = importlib.import_module('nodes')
imported_modules.append(nodes)
node_list = make_node_list()
reload_event = False

if "bpy" in locals():
    import nodeitems_utils
    nodes = importlib.reload(nodes)
    node_list = make_node_list()
    for im in imported_modules+node_list:
        importlib.reload(im)

    if 'SVERCHOK' in nodeitems_utils._node_categories:
        nodeitems_utils.unregister_node_categories("SVERCHOK")

    from sv_nodes_menu import make_categories
    nodeitems_utils.register_node_categories("SVERCHOK", make_categories()[0])
    # core.upgrade_nodes.upgrade_all()  # doesn't work, anyway.
    reload_event = True

import bpy


def register():
    import nodeitems_utils
    from sv_nodes_menu import make_categories

    categors_menu = make_categories()
    print("** Sverchok has  {i} nodes **".format(i=categors_menu[1]))
    for m in imported_modules + node_list:
        if hasattr(m, "register"):
            m.register()
        else:
            pass
            #print("failed to register {}".format(m.__name__))
    if 'SVERCHOK' not in nodeitems_utils._node_categories:
        nodeitems_utils.register_node_categories("SVERCHOK", categors_menu[0])
    if reload_event:
        # tag reload event which will cause a full sverchok startup on
        # first update event
        for m in imported_modules:
            if m.__name__ == "data_structure":
                m.RELOAD_EVENT = True
        print("Sverchok is reloaded, press update")


def unregister():
    import nodeitems_utils
    for m in reversed(imported_modules + node_list):
        if hasattr(m, "unregister"):
            m.unregister()

    if 'SVERCHOK' in nodeitems_utils._node_categories:
        nodeitems_utils.unregister_node_categories("SVERCHOK")<|MERGE_RESOLUTION|>--- conflicted
+++ resolved
@@ -73,17 +73,10 @@
 root_modules = ["node_tree", "data_structure", "sv_nodes_menu"]
 core_modules = ["handlers", "update_system", "upgrade_nodes"]
 utils_modules = [
-<<<<<<< HEAD
     # non UI tools
     "cad_module", "sv_bmesh_utils", "sv_curve_utils", "voronoi", 
     "sv_script", "sv_itertools", "script_importhelper",
     # callbacks for bgl
-=======
-    # NON UI TOOLS
-    #     - geometry
-    "cad_module", "sv_bmesh_utils", "sv_curve_utils", "voronoi",
-    #     - callbacks for bgl
->>>>>>> 3c3de9af
     "viewer_draw", "index_viewer_draw", "nodeview_bgl_viewer_draw", "viewer_draw_mk2",
     # UI
     #     - text editor ui
