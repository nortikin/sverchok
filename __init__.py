#  ***** BEGIN GPL LICENSE BLOCK *****
#
#  This program is free software; you can redistribute it and/or
#  modify it under the terms of the GNU General Public License
#  as published by the Free Software Foundation; either version 2
#  of the License, or (at your option) any later version.
#
#  This program is distributed in the hope that it will be useful,
#  but WITHOUT ANY WARRANTY; without even the implied warranty of
#  MERCHANTABILITY or FITNESS FOR A PARTICULAR PURPOSE.  See the
#  GNU General Public License for more details.
#
#  You should have received a copy of the GNU General Public License
#  along with this program; if not, see <http://www.gnu.org/licenses/>
#  and write to the Free Software Foundation, Inc., 51 Franklin Street,
#  Fifth Floor, Boston, MA  02110-1301, USA..
#
#  The Original Code is Copyright (C) 2013-2014 by Gorodetskiy Nikita  ###
#  All rights reserved.
#
#  Contact:      sverchok-b3d@ya.ru    ###
#  Information:  http://nikitron.cc.ua/sverchok_en.html   ###
#
#  The Original Code is: all of this file.
#
#  Contributor(s):
#     Nedovizin Alexander (aka Cfyzzz)
#     Gorodetskiy Nikita (aka Nikitron)
#     Linus Yng (aka Ly29)
#     Agustin Jimenez (aka AgustinJB)
#     Dealga McArdle (aka Zeffii)
#     Konstantin Vorobiew (aka Kosvor)
#
#  ***** END GPL LICENSE BLOCK *****
#
# -*- coding: utf-8 -*-

bl_info = {
    "name": "Sverchok",
    "author": (
        "sverchok-b3d@ya.ru, "
        "Cfyzzz, Nikitron, Ly29, "
        "AgustinJB, Zeffii, Kosvor,"
    ),
<<<<<<< HEAD
    "version": (0, 5, 0, 7),
=======
    "version": (0, 5, 0, 8),
>>>>>>> a11fed5e
    "blender": (2, 7, 2),
    "location": "Nodes > CustomNodesTree > Add user nodes",
    "description": "Parametric node-based geometry programming",
    "warning": "",
    "wiki_url": "http://wiki.blender.org/index.php/Extensions:2.6/Py/Scripts/Nodes/Sverchok",
    "tracker_url": (
        "http://www.blenderartists.org/forum/showthread.php?272679"
        "-Addon-WIP-Sverchok-parametric-tool-for-architects"),
    "category": "Node"}

import sys
import importlib


# monkey patch the sverchok name, I am sure there is a better way to do this.

if __name__ != "sverchok":
    sys.modules["sverchok"] = sys.modules[__name__]
    
# to store imported modules
imported_modules = []

# ugly hack, should make respective dict in __init__ like nodes
# or parse it
root_modules = ["menu", "node_tree", "sockets", "data_structure","core", 
                "utils", "ui", "nodes", "old_nodes"]
core_modules = ["handlers", "update_system", "upgrade_nodes"]
utils_modules = [
    # non UI tools
    "cad_module", "sv_bmesh_utils", "sv_curve_utils", "voronoi", 
    "sv_script", "sv_itertools", "script_importhelper",
    # UI
    #     - text editor ui
    "text_editor_submenu", "text_editor_plugins",
    #     - operators
    "sv_panels_tools", "sv_IO_panel_tools", "group_tools",
]
ui_modules = [
    "color_def", "sv_IO_panel", "sv_panels", "nodeview_space_menu",
    # bgl modules
    "viewer_draw",  "viewer_draw_mk2", "nodeview_bgl_viewer_draw",
    "index_viewer_draw"
]

# modules and pkg path, nodes are done separately.
mods_bases = [(root_modules,  "sverchok"), 
              (core_modules,  "sverchok.core"), 
              (utils_modules, "sverchok.utils"),
              (ui_modules,    "sverchok.ui")]

#  settings have to be treated separately incase the folder name
#  is something else than sverchok...
settings = importlib.import_module(".settings", __name__)
imported_modules.append(settings)

def import_modules(modules, base, im_list):
    for m in modules:
        im = importlib.import_module('.{}'.format(m), base)
        im_list.append(im)

# parse the nodes/__init__.py dictionary and load all nodes

def make_node_list():
    node_list = []
    base_name = "sverchok.nodes"
    for category, names in nodes.nodes_dict.items():
        importlib.import_module('.{}'.format(category), base_name)
        import_modules(names, '{}.{}'.format(base_name, category), node_list)
    return node_list

for mods, base in mods_bases:
    import_modules(mods, base, imported_modules)

node_list = make_node_list()

reload_event = bool("bpy" in locals())

if reload_event:   
    import nodeitems_utils
    #  reload the base modules
    #  then reload nodes after the node module as been reloaded
    for im in imported_modules:
        importlib.reload(im)
    node_list = make_node_list()
    for node in node_list:
        importlib.reload(node)
    old_nodes.reload_old()
    menu.reload_menu()

import bpy

sv_ascii_logo = """\
      ::::::  :::   ::: :::::::: :::::::   ::::::  :::  :::  ::::::  :::  ::: 
    :+:  :+: :+:   :+: :+:      :+:  :+: :+:  :+: :+:  :+: :+:  :+: :+: :+:   
   +:+      +:+   +:+ +:+      +:+  +:+ +:+      +:+  +:+ +:+  +:+ +:+ :+     
  +#+++#++ +#+   +:+ +#+++#   +#+++#:  +#+      +#+++#++ +#+  +:+ +#+++       
      +#+  +#+ +#+  +#+      +#+  +#+ +#+      +#+  +#+ +#+  +#+ +#+ #+       
#+#  #+#   #+#+#   #+#      #+#  #+# #+#  #+# #+#  #+# #+#  #+# #+# #+#       
######      #     ######## ###  ###  ######  ###  ###  ######  ###  ###       
"""

def register():
    for m in imported_modules + node_list:
        if hasattr(m, "register"):
            m.register()
    # this is used to access preferences, should/could be hidden
    # in an interface
    data_structure.SVERCHOK_NAME = __name__
    print("** Have a nice day with sverchok  **\n")
    print(sv_ascii_logo)   
    
    if reload_event:
        data_structure.RELOAD_EVENT = True
        print("Sverchok is reloaded, press update")


def unregister():
    for m in reversed(imported_modules + node_list):
        if hasattr(m, "unregister"):
            m.unregister()<|MERGE_RESOLUTION|>--- conflicted
+++ resolved
@@ -42,11 +42,7 @@
         "Cfyzzz, Nikitron, Ly29, "
         "AgustinJB, Zeffii, Kosvor,"
     ),
-<<<<<<< HEAD
-    "version": (0, 5, 0, 7),
-=======
     "version": (0, 5, 0, 8),
->>>>>>> a11fed5e
     "blender": (2, 7, 2),
     "location": "Nodes > CustomNodesTree > Add user nodes",
     "description": "Parametric node-based geometry programming",
