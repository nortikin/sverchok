--- conflicted
+++ resolved
@@ -48,164 +48,6 @@
     bl_label = 'Formula shape'
     bl_icon = 'NONE'
     sv_icon = 'SV_FORMULA_SHAPE'
-<<<<<<< HEAD
-    
-    number: IntProperty(
-        name='number', description='vertex number', default=100, update=updateNode)
-
-    scale: FloatProperty(
-        name='scale', description='scale', default=1, update=updateNode)
-
-    ## sphere
-    XX: FloatProperty(
-        name='XX', description='XX factor', default=1, update=updateNode)
-
-    YY: FloatProperty(
-        name='YY', description='YY factor', default=1, update=updateNode)
-
-    ZZ: FloatProperty(
-        name='ZZ', description='ZZ factor', default=1, update=updateNode)
-    
-    # formula for usual case
-    list_formulaX = [    'i*XX',
-                        '(i/100)',
-                        '(i**2)*XX',
-                        'sqrt(i*XX)',
-                        'sin(XX)',
-                        'sin(i*XX)',
-                        'sin(i*XX+i**2)',
-                        'sin(i)/(XX+cos(i))',
-                        'sin(cos(i*XX))',
-                        'sin(i)*cos(i)*i*XX',
-                        'sin(i)*i*XX',
-                        'cos(XX)',
-                        'cos(i*XX)',
-                        'cos(i)*i*XX',
-                        '(cos(i)**2)*i*XX',
-                        'cos(i*XX)**3',
-                        'cos(i/2)*i*XX-cos(i/2)',
-                        'cos(i*XX+i**2)',
-                        'cos(i)*i*XX',
-                        'cos(i*XX)',
-                        'tan(i*XX)',
-                        'tan(sin(i*XX))',
-                        'tan(cos(XX*i**2))',
-                        'atan(cos(i*XX))',
-                        'XX*log((1+ sin(i)))',
-                        #sphere
-                        'cos(XX) * cos(YY)',
-                        'cos(XX) * sin(XX)',
-                        'sin(XX) * cos(YY)',
-                        'sin(XX) * sin(YY)',
-                        'sin(YY) * sin(YY)',
-                        'log(exp(sin(XX)) * exp(cos(YY))', 
-                        'log(exp(sin(XX)) * exp(sin(YY))',
-                        'exp(cos(XX))',
-                        'sin(XX) * atan(YY)',
-                        'tan(XX) * atan(YY)',
-                        'sin(YY) * sin(YY) * sin(XX)',
-                        'sin(XX) * sin(YY) * sin(YY)',
-                        'sin(YY) * sin(YY) * cos(XX)',
-                        'sin(XX) * cos(YY) * cos(YY)',
-                        'sin(XX) * cos(YY) * sin(YY)',
-                        'sin(YY) * cos(YY) * sin(YY)',
-                        'sin(XX) * cos(YY) * log(YY, 2)/10',
-                        'sin(YY) * cos(YY) * cos(XX)', ]
-                        
-    list_formulaY = [   'i*YY',
-                        '(i/100)',
-                        '(i**2)*YY',
-                        'sqrt(i*YY)',
-                        'sin(YY)',
-                        'sin(i*YY)',
-                        'sin(i*YY+i**2)',
-                        'sin(i)/(YY+cos(i))',
-                        'sin(cos(i*YY))',
-                        'sin(i)*cos(i)*i*YY',
-                        'sin(i)*i*YY',
-                        'cos(YY)',
-                        'cos(i*YY)',
-                        'cos(i)*i*YY',
-                        '(cos(i)**2)*i*YY',
-                        'cos(i*YY)**3',
-                        'cos(i/2)*i*YY-cos(i/2)',
-                        'cos(i*YY+i**2)',
-                        'cos(i)*i*YY',
-                        'cos(i*YY)',
-                        'tan(i*YY)',
-                        'tan(sin(i*YY))',
-                        'tan(cos(YY*i**2))',
-                        'atan(cos(i*YY))',
-                        'YY*log((1+ sin(i)))',
-                        #sphere
-                        'cos(XX) * cos(YY)',
-                        'cos(XX) * sin(XX)',
-                        'sin(XX) * cos(YY)',
-                        'sin(XX) * sin(YY)',
-                        'sin(YY) * sin(YY)',
-                        'log(exp(sin(XX)) * exp(cos(YY))', 
-                        'log(exp(sin(XX)) * exp(sin(YY))',
-                        'exp(cos(XX))',
-                        'sin(XX) * atan(YY)',
-                        'tan(XX) * atan(YY)',
-                        'sin(YY) * sin(YY) * sin(XX)',
-                        'sin(XX) * sin(YY) * sin(YY)',
-                        'sin(YY) * sin(YY) * cos(XX)',
-                        'sin(XX) * cos(YY) * cos(YY)',
-                        'sin(XX) * cos(YY) * sin(YY)',
-                        'sin(YY) * cos(YY) * sin(YY)',
-                        'sin(XX) * cos(YY) * log(YY, 2)/10',
-                        'sin(YY) * cos(YY) * cos(XX)', ]
-                        
-    list_formulaZ = [   'i*ZZ',
-                        '(i/100)',
-                        '(i**2)*ZZ',
-                        'sqrt(i*ZZ)',
-                        'sin(ZZ)',
-                        'sin(i*ZZ)',
-                        'sin(i*ZZ+i**2)',
-                        'sin(i)/(ZZ+cos(i))',
-                        'sin(cos(i*ZZ))',
-                        'sin(i)*cos(i)*i*ZZ',
-                        'sin(i)*i*ZZ',
-                        'cos(ZZ)',
-                        'cos(i*ZZ)',
-                        'cos(i)*i*ZZ',
-                        '(cos(i)**2)*i*ZZ',
-                        'cos(i*ZZ)**3',
-                        'cos(i/2)*i*ZZ-cos(i/2)',
-                        'cos(i*ZZ+i**2)',
-                        'cos(i)*i*ZZ',
-                        'cos(i*ZZ)',
-                        'tan(i*ZZ)',
-                        'tan(sin(i*ZZ))',
-                        'tan(cos(ZZ*i**2))',
-                        'atan(cos(i*ZZ))',
-                        'ZZ*log((1+ sin(i)))',
-                        #sphere
-                        'cos(XX) * cos(YY)',
-                        'cos(XX) * sin(XX)',
-                        'sin(XX) * cos(YY)',
-                        'sin(XX) * sin(YY)',
-                        'sin(YY) * sin(YY)',
-                        'log(exp(sin(XX)) * exp(cos(YY))', 
-                        'log(exp(sin(XX)) * exp(sin(YY))',
-                        'exp(cos(XX))',
-                        'sin(XX) * atan(YY)',
-                        'tan(XX) * atan(YY)',
-                        'sin(YY) * sin(YY) * sin(XX)',
-                        'sin(XX) * sin(YY) * sin(YY)',
-                        'sin(YY) * sin(YY) * cos(XX)',
-                        'sin(XX) * cos(YY) * cos(YY)',
-                        'sin(XX) * cos(YY) * sin(YY)',
-                        'sin(YY) * cos(YY) * sin(YY)',
-                        'sin(XX) * cos(YY) * log(YY, 2)/10',
-                        'sin(YY) * cos(YY) * cos(XX)', ]
-                        
-    formulaX_enum = [(i, i, 'formulaX {0}'.format(k), k) for k, i in enumerate(list_formulaX)]
-    formulaY_enum = [(i, i, 'formulaY {0}'.format(k), k) for k, i in enumerate(list_formulaY)]
-    formulaZ_enum = [(i, i, 'formulaZ {0}'.format(k), k) for k, i in enumerate(list_formulaZ)]
-=======
 
     # property setup
     formulaX_enum = [(fix(i), i, f'formulaX {k}', k) for k, i in enumerate(list_formulaX)]
@@ -216,7 +58,6 @@
     Z_Z_enum = [(fix(i), i, i, k) for k, i in enumerate(list_Z_Z)]
     list_i = ['n*f', 'n*f*ZZ', 'n*f*YY', 'n*f*XX', 'n*f*ZZ*XX*YY']
     i_enum = [(i, i, f'i override {k}', k) for k, i in enumerate(list_i)]
->>>>>>> 8663a8fc
     
     # property definitions
     number: IntProperty(name='number', description='vertex number', default=100,update=updateNode)
@@ -302,4 +143,5 @@
 
 
 def unregister():
-    bpy.utils.unregister_class(SvFormulaShapeNode)+    bpy.utils.unregister_class(SvFormulaShapeNode)
+    