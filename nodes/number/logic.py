--- conflicted
+++ resolved
@@ -24,7 +24,7 @@
                        IntProperty, BoolVectorProperty)
 
 from sverchok.node_tree import SverchCustomTreeNode
-from sverchok.data_structure import (updateNode)
+from sverchok.data_structure import updateNode
 from sverchok.utils.sv_itertools import (recurse_fx, recurse_fxy)
 
 
@@ -201,49 +201,9 @@
         elif self.items_ in self.fxy:
             out = recurse_fxy(x, y, self.fxy[self.items_])
         elif self.items_ in self.fxy2:
-<<<<<<< HEAD
-            out = self.recurse_fxy(x, y, self.fxy2[self.items_])
+            out = recurse_fxy(x, y, self.fxy2[self.items_])
 
         self.outputs['Gate'].sv_set(out)
-
-    # apply f to all values recursively
-    def recurse_fx(self, l, f):
-        if isinstance(l, (int, float)):
-            return f(l)
-        else:
-            return [self.recurse_fx(i, f) for i in l]
-
-    # match length of lists,
-    # cases
-    # [1,2,3] + [1,2,3] -> [2,4,6]
-    # [1,2,3] + 1 -> [2,3,4]
-    # [1,2,3] + [1,2] -> [2,4,5] , list is expanded to match length, [-1] is repeated
-    # odd cases too.
-    # [1,2,[1,1,1]] + [[1,2,3],1,2] -> [[2,3,4],3,[3,3,3]]
-    def recurse_fxy(self, l1, l2, f):
-        lt1 = isinstance(l1, (tuple, list))
-        lt2 = isinstance(l2, (tuple, list))
-        if (not lt1) and (not lt2):
-                print(self.items_,l1,l2, f(l1,l2))
-                return f(l1, l2)
-                
-        if lt1 and lt2:
-            fl = l2[-1] if len(l1) > len(l2) else l1[-1]
-            res = []
-            res_append = res.append
-            for x, y in zip_longest(l1, l2, fillvalue=fl):
-                res_append(self.recurse_fxy(x, y, f))
-            return res
-            
-        if lt1 and not lt2:
-            return self.recurse_fxy(l1, [l2], f)
-        if not lt1 and lt2:
-            return self.recurse_fxy([l1], l2, f)
-=======
-            out = recurse_fxy(x, y, self.fxy2[self.items_])
-
-        self.outputs['Gate'].sv_set(out)
->>>>>>> 7328dc9b
 
 
 
