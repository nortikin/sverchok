--- conflicted
+++ resolved
@@ -132,9 +132,5 @@
     bpy.utils.unregister_class(CentersPolsNode)
     
 if __name__ == '__main__':
-<<<<<<< HEAD
-    register()
-=======
     register()
 
->>>>>>> e8d9bef1
