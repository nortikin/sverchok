# ##### BEGIN GPL LICENSE BLOCK #####
#
#  This program is free software; you can redistribute it and/or
#  modify it under the terms of the GNU General Public License
#  as published by the Free Software Foundation; either version 2
#  of the License, or (at your option) any later version.
#
#  This program is distributed in the hope that it will be useful,
#  but WITHOUT ANY WARRANTY; without even the implied warranty of
#  MERCHANTABILITY or FITNESS FOR A PARTICULAR PURPOSE.  See the
#  GNU General Public License for more details.
#
#  You should have received a copy of the GNU General Public License
#  along with this program; if not, write to the Free Software Foundation,
#  Inc., 51 Franklin Street, Fifth Floor, Boston, MA 02110-1301, USA.
#
# ##### END GPL LICENSE BLOCK #####

import bpy
from bpy.props import IntProperty, FloatProperty
import mathutils

from sverchok.node_tree import SverchCustomTreeNode
from sverchok.data_structure import updateNode


# documentation/blender_python_api_2_70_release/mathutils.kdtree.html
class SvKDTreeEdgesNodeMK2(bpy.types.Node, SverchCustomTreeNode):
    '''Create Edges by distance'''
    bl_idname = 'SvKDTreeEdgesNodeMK2'
    bl_label = 'KDT Closest Edges MK2'
    bl_icon = 'OUTLINER_OB_EMPTY'

    mindist: FloatProperty(
        name='mindist', description='Minimum dist', min=0.0,
        default=0.1, update=updateNode)

    maxdist: FloatProperty(
        name='maxdist', description='Maximum dist', min=0.0,
        default=2.0, update=updateNode)

    maxNum: IntProperty(
        name='maxNum', description='max edge count',
        default=4, min=1, update=updateNode)

    skip: IntProperty(
        name='skip', description='skip first n',
        default=0, min=0, update=updateNode)

    def sv_init(self, context):
        self.inputs.new('VerticesSocket', 'Verts')
        self.inputs.new('StringsSocket', 'mindist').prop_name = 'mindist'
        self.inputs.new('StringsSocket', 'maxdist').prop_name = 'maxdist'
        self.inputs.new('StringsSocket', 'maxNum').prop_name = 'maxNum'
        self.inputs.new('StringsSocket', 'skip').prop_name = 'skip'

        self.outputs.new('StringsSocket', 'Edges')

    def process(self):
        inputs = self.inputs
        outputs = self.outputs

        try:
            verts = inputs['Verts'].sv_get()[0]
            linked = outputs['Edges'].is_linked
            if not linked:
<<<<<<< HEAD
                return            
=======
                return
>>>>>>> 28046799
        except (IndexError, KeyError) as e:
            return

        optional_sockets = [
            ['mindist', self.mindist, float],
            ['maxdist', self.maxdist, float],
            ['maxNum', self.maxNum, int],
            ['skip', self.skip, int]]

        socket_inputs = []
        for s, s_default_value, dtype in optional_sockets:
            if s in inputs and inputs[s].is_linked:
                sock_input = dtype(inputs[s].sv_get()[0][0])
            else:
                sock_input = s_default_value
            socket_inputs.append(sock_input)

        self.run_kdtree(verts, socket_inputs)

    def run_kdtree(self, verts, socket_inputs):
        mindist, maxdist, maxNum, skip = socket_inputs

        # make kdtree
        # documentation/blender_python_api_2_78_release/mathutils.kdtree.html
        size = len(verts)
        kd = mathutils.kdtree.KDTree(size)

        for i, xyz in enumerate(verts):
            kd.insert(xyz, i)
        kd.balance()

        # set minimum values
        maxNum = max(maxNum, 1)
        skip = max(skip, 0)

        # makes edges
        e = set()

        for i, vtx in enumerate(verts):
            num_edges = 0

            # this always returns closest first followed by next closest, etc.
            #              co  index  dist
            for edge_idx, (_, index, dist) in enumerate(kd.find_range(vtx, abs(maxdist))):

                if skip > 0:
                    if edge_idx < skip:
                        continue

                if (dist <= abs(mindist)) or (i == index):
                    continue

                edge = tuple(sorted([i, index]))
                if not edge in e:
                    e.add(edge)
                    num_edges += 1

                if num_edges == maxNum:
                    break


        self.outputs['Edges'].sv_set([list(e)])


def register():
    bpy.utils.register_class(SvKDTreeEdgesNodeMK2)


def unregister():
    bpy.utils.unregister_class(SvKDTreeEdgesNodeMK2)<|MERGE_RESOLUTION|>--- conflicted
+++ resolved
@@ -64,11 +64,7 @@
             verts = inputs['Verts'].sv_get()[0]
             linked = outputs['Edges'].is_linked
             if not linked:
-<<<<<<< HEAD
-                return            
-=======
                 return
->>>>>>> 28046799
         except (IndexError, KeyError) as e:
             return
 
