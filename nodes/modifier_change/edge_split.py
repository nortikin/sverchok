--- conflicted
+++ resolved
@@ -12,11 +12,8 @@
 
 from sverchok.node_tree import SverchCustomTreeNode
 from sverchok.data_structure import match_long_repeat, rotate_list, repeat_last_for_length, fixed_iter
-<<<<<<< HEAD
 from sverchok.utils.nodes_mixins.sockets_config import ModifierNode
-=======
 from sverchok.utils.sv_mesh_utils import polygons_to_edges_np
->>>>>>> 5ea267f9
 
 
 split_modes = [
@@ -87,7 +84,6 @@
         out_e = []
         out_f = []
 
-
         def vec(arr):
             return fixed_iter(arr, obj_n, [])
 
