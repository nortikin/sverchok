# ##### BEGIN GPL LICENSE BLOCK #####
#
#  This program is free software; you can redistribute it and/or
#  modify it under the terms of the GNU General Public License
#  as published by the Free Software Foundation; either version 2
#  of the License, or (at your option) any later version.
#
#  This program is distributed in the hope that it will be useful,
#  but WITHOUT ANY WARRANTY; without even the implied warranty of
#  MERCHANTABILITY or FITNESS FOR A PARTICULAR PURPOSE.  See the
#  GNU General Public License for more details.
#
#  You should have received a copy of the GNU General Public License
#  along with this program; if not, write to the Free Software Foundation,
#  Inc., 51 Franklin Street, Fifth Floor, Boston, MA 02110-1301, USA.
#
# ##### END GPL LICENSE BLOCK #####

from itertools import cycle
import bpy
from bpy.props import BoolProperty, IntProperty, StringProperty, EnumProperty
from sverchok.node_tree import SverchCustomTreeNode
from sverchok.data_structure import changable_sockets, updateNode, list_match_modes, list_match_func


class SvMaskJoinNodeMK2(bpy.types.Node, SverchCustomTreeNode):
    '''Mask Join'''
<<<<<<< HEAD
    bl_idname = 'SvMaskJoinNodeMK2'
    bl_label = 'List Mask Join (in)'
=======
    bl_idname = 'SvMaskJoinNode'
    bl_label = 'List Mask Join (In)'
>>>>>>> 746c23b5
    bl_icon = 'OUTLINER_OB_EMPTY'
    sv_icon = 'SV_MASK_JOIN'

    level: IntProperty(name="Level", default=1, min=1, update=updateNode)
    choice: BoolProperty(name="Choice", default=False, update=updateNode)
    typ: StringProperty(name='typ', default='')
    newsock: BoolProperty(name='newsock', default=False)
    
    list_match_global : EnumProperty(
    name="Match Global",
    description="Behavior on different list lengths, multiple objects level",
    items=list_match_modes, default="REPEAT",
    update=updateNode)

    def sv_init(self, context):
        self.inputs.new('SvStringsSocket', 'Mask')
        self.inputs.new('SvStringsSocket', 'Data True')
        self.inputs.new('SvStringsSocket', 'Data False')
        self.outputs.new('SvStringsSocket', 'Data')

    def draw_buttons(self, context, layout):
        layout.prop(self, 'level')
        layout.prop(self, 'choice')
        
    def draw_buttons_ext(self, context, layout):
        '''draw buttons on the N-panel'''
        layout.label(text="List Match:")
        layout.prop(self, "list_match_global", text="Global Match", expand=False)

    def rclick_menu(self, context, layout):
        '''right click sv_menu items'''
        layout.prop_menu_enum(self, "list_match_global", text="List Match Global")
    
    def sv_update(self):
        inputsocketname = 'Data True'
        outputsocketname = ['Data']
        changable_sockets(self, inputsocketname, outputsocketname)

    def process(self):
        Ouso = self.outputs[0]
        if Ouso.is_linked:
            mask = self.inputs['Mask'].sv_get([[1, 0]])
            data_t = self.inputs['Data True'].sv_get()
            data_f = self.inputs['Data False'].sv_get()

            data_out = self.get_level(mask, data_t, data_f, self.level-1)

            Ouso.sv_set(data_out)

    def apply_choice_mask(self, mask, data_t, data_f):
        out = []
        param = list_match_func[self.list_match_global]([mask, data_t, data_f])
        for m, t, f in zip(*param):
            if m:
                out.append(t)
            else:
                out.append(f)
        return out

    def apply_mask(self, mask, data_t, data_f):
        ind_t, ind_f = 0, 0
        out = []
        for m in cycle(mask):
            if m:
                if ind_t == len(data_t):
                    return out
                out.append(data_t[ind_t])
                ind_t += 1
            else:
                if ind_f == len(data_f):
                    return out
                out.append(data_f[ind_f])
                ind_f += 1
        return out

    def get_level(self, mask, data_t, data_f, level):
        if self.choice:
            apply_mask = self.apply_choice_mask
        else:
            apply_mask = self.apply_mask
            
        if level == 1:
            out = []
            param = list_match_func[self.list_match_global]([mask, data_t, data_f])
            if not all((isinstance(p, (list, tuple)) for p in param)):
                return

            for m, t, f in zip(*param):
                out.append(apply_mask(m, t, f))
            return out
        elif level >= 2:
            out = []
            param = list_match_func[self.list_match_global]([data_t, data_f])
            for t, f in zip(*param):
                out.append(self.get_level(mask, t, f, level - 1))
            return out
        else:
            return apply_mask(mask[0], data_t, data_f)


def register():
    bpy.utils.register_class(SvMaskJoinNodeMK2)


def unregister():
    bpy.utils.unregister_class(SvMaskJoinNodeMK2)<|MERGE_RESOLUTION|>--- conflicted
+++ resolved
@@ -25,13 +25,8 @@
 
 class SvMaskJoinNodeMK2(bpy.types.Node, SverchCustomTreeNode):
     '''Mask Join'''
-<<<<<<< HEAD
     bl_idname = 'SvMaskJoinNodeMK2'
-    bl_label = 'List Mask Join (in)'
-=======
-    bl_idname = 'SvMaskJoinNode'
     bl_label = 'List Mask Join (In)'
->>>>>>> 746c23b5
     bl_icon = 'OUTLINER_OB_EMPTY'
     sv_icon = 'SV_MASK_JOIN'
 
