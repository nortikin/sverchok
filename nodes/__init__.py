nodes_dict = {
    'analyzer': [
        'area',
        'volume',
        'bbox',
        'distance_pp',
        'polygons_centers',
        'neuro_elman',
        'image_components',
        'kd_tree',
        'kd_tree_edges',
        'weights',
        'raycast'
    ],

    'basic_view': [
        'bakery',
        'test',
        'viewer_bmesh',
        'viewer_indices',
        'viewer_text',
        'viewer',
        'viewer_mk2',
        'empty_out',
        'reroute'
    ],

    'basic_data': [
        'objects',
        'text',
        'wifi_in',
        'wifi_out',
        'font_loader',
        'eval_knieval',
        'switch'
    ],

    'basic_debug': [
        'debug_print',
        'frame_info',
        'gtext',
        'note',
        '3dview_props',
        'stethoscope'
    ],

    'generator': [
        'box',
        'box_rounded',
        'circle',
        'cylinder',
        'hilbert_image',
        'hilbert',
        'hilbert3d',
        'image',
        'line',
        'plane',
        'random_vector',
        'script',
        'formula',
        'sphere',
        'basic_spline',
        'basic_3pt_arc',
        'instancer',
        'profile'
    ],

    'list_basic': [
        'converter',
        'decompose',
        'func',
        'join',
        'length',
        'levels',
        'mask_join',
        'mask',
        'match',
        'sum',
        'zip'
    ],

    'list_interfere': [
        'shift',
        'repeater',
        'slice',
        'split',
        'start_end',
        'item',
        'reverse',
        'shuffle',
        'sort',
        'flip'
    ],

    'matrix': [
        'apply',
        'deform',
        'destructor',
        'generator',
        'input',
        'interpolation',
        'shear',
        'euler'
    ],

    'modifier_change': [
        'delete_loose',
        'edges_intersect',
        'holes_fill',
        'mesh_join',
        'mesh_separate',
        'mirror',
        'polygons_boom',
        'polygons_to_edges',
        'remove_doubles',
        'rotation',
        'scale',
        'vertices_mask',
        'wafel'
    ],

    'modifier_make': [
        'bisect',
        'convex_hull',
        'cross_section',
        'edges_adaptative',
        'join_tris',
        'lathe',
        'line_connect',
        'offset',
        'polygons_adaptative',
        'solidify',
        'voronoi_2d',
        'voronoi',
        'wireframe'
    ],  #

    'number': [
        'float_to_int',
        'float',
        'integer',
        'random',
        'formula',
        'formula2',
        'scalar',
        'list_input',
        'range_map',
        'range',
        'range_float',
        'range_int',
        'series',
        'logic'
    ],

    'vector': [
        'drop',
        'interpolation',
        'line_evaluate',
        'math',
        'move',
        'noise',
        'normal',
        'vector_in',
        'vector_out',
        'vertices_delete_doubles',
        'vertices_sort',
<<<<<<< HEAD
        'axis_input'
    ]
=======
        'axis_input']
>>>>>>> ca92f1ce
}<|MERGE_RESOLUTION|>--- conflicted
+++ resolved
@@ -164,10 +164,6 @@
         'vector_out',
         'vertices_delete_doubles',
         'vertices_sort',
-<<<<<<< HEAD
         'axis_input'
     ]
-=======
-        'axis_input']
->>>>>>> ca92f1ce
 }