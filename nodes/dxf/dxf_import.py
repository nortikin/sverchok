--- conflicted
+++ resolved
@@ -2,17 +2,12 @@
 from sverchok.node_tree import SverchCustomTreeNode
 from sverchok.data_structure import updateNode
 import math
-from sverchok.dependencies import ezdxf
-if ezdxf != None:
-    import ezdxf
-from sverchok.core.socket_conversions import vectors_to_matrices as VM
+import ezdxf
 from sverchok.data_structure import get_data_nesting_level, ensure_nesting_level
 from sverchok.utils.dxf import LWdict, lineweights, linetypes, arc_points
 from sverchok.utils.nurbs_common import SvNurbsMaths
 from sverchok.utils.curve.nurbs import SvNurbsCurve
-from sverchok.utils.curve.primitives import SvCircle
 from sverchok.utils.curve import knotvector as sv_knotvector
-from sverchok.nodes.generator.basic_3pt_arc import generate_3PT_mode_1 as G3PA # G3PA(pts=None, num_verts=20, make_edges=False)
 from sverchok.dependencies import geomdl
 from sverchok.dependencies import FreeCAD
 
@@ -76,10 +71,8 @@
         self.outputs.new('SvVerticesSocket', 'verts')
         self.outputs.new('SvStringsSocket', 'edges')
         self.outputs.new('SvStringsSocket', 'pols')
-        self.outputs.new('SvVerticesSocket', 'points')
         self.outputs.new('SvCurveSocket', "curves")
         self.outputs.new('SvStringsSocket', "knots")
-        self.outputs.new('SvCurveSocket', "dims")
 
     def draw_buttons(self, context, layout):
         layout.operator("node.dxf_import", text="Import DXF")
@@ -96,27 +89,22 @@
         ''' Проблема окружностей в импорте dxf блендера решается этим узлом.
             DXF ИМПОРТ. '''
 
+        resolution = self.resolution
         if not self.file_path:
             fp = self.inputs['path'].sv_get()[0][0]
             self.file_path = fp
         else:
             fp = self.file_path
-<<<<<<< HEAD
-        dxf = ezdxf.readfile(fp) # dxf file itself
-
-        resolution = self.resolution # integers
-=======
         scale = self.scale
         dxf = ezdxf.readfile(fp)
->>>>>>> 43f1c48a
         lifehack = 500 # for increase range int values to reduce than to floats. Seems like optimal maybe 50-100
-        curve_degree = self.curve_degree # for nurbs output
         vers = []
         edges = []
         pols = []
-        points_out = []
-        curves_out = [] # for nurbs
-        knots_out = [] # for nurbs
+        #a = dxf.query('Arc')[1]
+            #arc = sverchok.utils.curve.primitives.SvCircle
+            #arc.to_nurbs()
+        # similar types grouped, but maybe it is disoriented little
         '''
         • Line
         • Point
@@ -146,29 +134,6 @@
         entry.has_hyperlink()  -->  get_hyperlink()
         entry.source_block_reference --> принадлежность к блоку
         '''
-
-        # first of all, we need to delete lines and arcs data for dimensions, that shipped with dxf file.
-        # this is made to purge garbage from dxf
-        # maybe to gather first for separate layer...
-        for i in dxf.query('Dimension'):
-            #for a in dxf.blocks[i.dxf.geometry]:
-            #    pass
-            del dxf.blocks[i.dxf.geometry]
-        def arcing(start,end,center,resolution):
-            if start > end:
-                start1 = (360-start)
-                overall = start1+end
-                resolution_arc = max(3,int(resolution*(overall/360))) # redefine resolution for partially angles
-                step = max(1,int((start1+end)/resolution_arc))
-                ran = [i/lifehack for i in range(lifehack*start,lifehack*360,lifehack*step)]
-                ran.extend([i/lifehack for i in range(0,lifehack*end,lifehack*step)])
-            else:
-                start1 = start
-                overall = end-start1
-                resolution_arc = max(3,int(resolution*(overall/360))) # redefine resolution for partially angles
-                ran = [i/lifehack for i in range(lifehack*start,lifehack*end,max(1,int(lifehack*(end-start)/resolution_arc)))]
-            return ran
-        # ARCS CIRCLES ELLIPSE
         pointered = ['Arc','Circle','Ellipse']
         for typ in pointered:
             for a in dxf.query(typ):
@@ -179,8 +144,6 @@
                 if typ == 'Arc':
                     start  = int(a.dxf.start_angle)
                     end    = int(a.dxf.end_angle)
-                    ran = arcing(start,end,center,resolution)
-                    '''
                     if start > end:
                         start1 = (360-start)
                         overall = start1+end
@@ -193,86 +156,41 @@
                         overall = end-start1
                         resolution_arc = max(3,int(resolution*(overall/360))) # redefine resolution for partially angles
                         ran = [i/lifehack for i in range(lifehack*start,lifehack*end,max(1,int(lifehack*(end-start)/resolution_arc)))]
-                    # similar types grouped, but maybe it is disoriented little
-                    '''
                 elif typ == 'Circle':
-                    #print()
-                    #arc = SvCircle(radius=a.dxf.radius, center=[a.dxf.center.xyz])#matrix=VM(a.dxf.center.xyz))
-                    #arc.to_nurbs()
-                    #curves_out.append(arc)
-                    #knots_out.append([])
                     ran = [i/lifehack for i in range(0,lifehack*360,max(1,int((lifehack*360)/resolution)))]
-                    
                 elif typ == 'Ellipse':
                     start  = a.dxf.start_param
                     end    = a.dxf.end_param
                     ran = [start + ((end-start)*i)/(lifehack*360) for i in range(0,lifehack*360,max(1,int(lifehack*360/resolution)))]
                 for i in  a.vertices(ran): # line 43 is 35 in make 24 in import
-                    cen = a.dxf.center.xyz*scale
+                    cen = a.dxf.center.xyz #*scale
                     vers_.append([j*scale for j in i])
                 #vers_.append(a.dxf.)
+                vers.append(vers_)
                 edges.append([[i,i+1] for i in range(len(vers_)-1)])
-                vers.append(vers_)
                 if typ == 'Circle':
                     edges[-1].append([len(vers_)-1,0])
                 if typ == 'Ellipse' and (start <= 0.001 or end >= math.pi*4-0.001):
                     edges[-1].append([len(vers_)-1,0])
-<<<<<<< HEAD
-
-        # LINES
-=======
         vers_ = []
         for a in dxf.query('Point'):
             ver = [i*scale for i in a.dxf.location.xyz]
             ver_ = [ ver,
-                    [-1+ver[0],-1+ver[1],ver[2]],
-                    [-1+ver[0],1+ver[1],ver[2]],
-                    [1+ver[0],1+ver[1],ver[2]],
-                    [1+ver[0],-1+ver[1],ver[2]],
+                    [-scale+ver[0],-scale+ver[1],ver[2]],
+                    [-scale+ver[0],scale+ver[1],ver[2]],
+                    [scale+ver[0],scale+ver[1],ver[2]],
+                    [scale+ver[0],-scale+ver[1],ver[2]],
                     ]
             vers_.append(ver_)
             edges.append([[1,3],[2,4]])
         vers.extend(vers_)
         #print('ACE',vers_)
->>>>>>> 43f1c48a
         vers_ = []
-        edges_ = []
-        for ind, a in enumerate(dxf.query('Line')):
-            vers_.extend([a.dxf.start.xyz,a.dxf.end.xyz])
-            edges_.extend([[ind*2,ind*2+1]])
-        vers.append(vers_)
-        edges.append(edges_)
+        for a in dxf.query('Line'):
+            vers_.append([[i*scale for i in a.dxf.start.xyz],[i*scale for i in a.dxf.end.xyz]])
+            edges.append([[0,1]])
         #print('L',vers_)
-
-        # LWPOLYLINES
-        for a in dxf.query('LWPOLYLINE'):
-            #print('Блок', a.source_block_reference)
-            points = a.get_points()
-            edges_ = []
-            vers_ = []
-            bul_flag = False
-            for i,p in enumerate(points): # points in line
-                x, y, start_width, end_width, bulge = p
-                if bulge == 0:
-                    if i != 0:
-                        edges_.append([i-1,i])
-                elif not bul_flag:
-                    bul_flag = True
-                elif bul_flag:
-                    prev = vers_[-1]
-                    xt,yt = (x+prev[0])/2, (y+prev[1])/2
-                    l = sqrt((x-prev[0])**2 + (y-prev[1])**2)
-                    h = l/
-                    bul_flag = False
-                vers_.append([x,y,0])
-                    
-            if a.closed:
-                edges_.append([i,0])
-            vers.append(vers_)
-            edges.append(edges_)
-
-        '''
-        # LWPOLYLINES
+        vers.extend(vers_)
         for a in dxf.query('LWPOLYLINE'):
             #arc_points(start, end, bulge, num_points=3)
             #print('Блок', a.source_block_reference)
@@ -286,10 +204,10 @@
             for i, (x, y, _, _, bulge) in enumerate(points):
                 # Добавляем точки сегмента (линия или дуга)
                 if bulge != 0:
-                    segment_points = arc_points((x,y,0), (vertices[i+1][0],vertices[i+1][1],0), bulge)
+                    segment_points = arc_points((x*scale,y*scale,0), (vertices[i+1][0]*scale,vertices[i+1][1]*scale,0), bulge, resolution)
                     edges_.extend([[len(vers_)+k-1,len(vers_)+k] for k in range(len(segment_points))])
                 else:
-                    segment_points = [(x,y,0)]
+                    segment_points = [(x*scale,y*scale,0)]
                     if i != 0:
                         edges_.append([len(vers_)-1,len(vers_)])
                 vers_.extend(segment_points)
@@ -300,23 +218,17 @@
                 vers_.append([p[0],p[1],0])
                 if i != 0:
                     edges_.append([i-1,i])
-<<<<<<< HEAD
-            if a.closed:
-                edges_.append([i,0])
-=======
             '''
->>>>>>> 43f1c48a
             vers.append(vers_)
             edges.append(edges_)
         #print('LWPL',vers_)
-        '''
-
         # Splines as NURBS curves
+        vers_ = []
+        curve_degree = self.curve_degree
+        curves_out = []
+        knots_out = []
+
         for a in dxf.query('Spline'):
-            count = a.dxf.n_fit_points
-            vers_ = []
-            edges_ = []
-            
             #print('Блок', a.source_block_reference)
             control_points = a.control_points
             n_total = len(control_points)
@@ -345,12 +257,7 @@
                 new_curve.u_bounds = (u_min, u_max)
             curves_out.append(new_curve)
             knots_out.append(curve_knotvector)
-
-        # POINTS ALWAYS at the end because of non-edges and non-polygons
-        for a in dxf.query('Point'):
-            vers_.append(a.dxf.location.xyz)
-        points_out.append(vers_)
-        #print('ACE',vers_)
+        
             
         self.outputs['verts'].sv_set(vers)
         self.outputs['edges'].sv_set(edges)
