--- conflicted
+++ resolved
@@ -139,12 +139,7 @@
         ["ListItem2Node",       "List Item"],
         ["ListReverseNode",     "List Reverse"],
         ["ListShuffleNode",     "List Shuffle"],
-<<<<<<< HEAD
-        ["ListSortNode",        "List Sort"],
-        ["ListSortNodeMK2",     "List Sort MK2"],
-=======
         ["ListSortNodeMK2",     "List Sort"],
->>>>>>> caffa074
         ["ListFlipNode",        "List Flip"],
     ]
 
@@ -199,12 +194,7 @@
 # orange
     node_cats["Viz"] = [
         ["ViewerNode2",         "Viewer Draw",         'RETOPO'],
-<<<<<<< HEAD
-        # ["BmeshViewerNode",     "Viewer BMesh"],
-        ["SvBmeshViewerNodeMK2", "Viewer BMeshMK2"],
-=======
-        ["SvBmeshViewerNodeMK2","Viewer BMesh"],
->>>>>>> caffa074
+        ["SvBmeshViewerNodeMK2", "Viewer BMesh"],
         ["IndexViewerNode",     "Viewer Index"],
         ["Sv3DviewPropsNode",   "3dview Props"],
     ]
